--- conflicted
+++ resolved
@@ -22,14 +22,6 @@
     language: node_js
     node_js: "10.5"
     jdk: oraclejdk8
-<<<<<<< HEAD
-    before_install:
-    - npm install
-    before_script:
-    - openssl aes-256-cbc -k "$SECURITY_PASSWORD" -in $TRAVIS_BUILD_DIR/scripts/profile/dkkirbydesignsystem.mobileprovision.enc -d -a -out $TRAVIS_BUILD_DIR/scripts/profile/dkkirbydesignsystem.mobileprovision
-    - openssl aes-256-cbc -k "$SECURITY_PASSWORD" -in $TRAVIS_BUILD_DIR/scripts/certs/dkkirbydesignsystem.cer.enc -d -a -out $TRAVIS_BUILD_DIR/scripts/certs/dkkirbydesignsystem.cer
-    - openssl aes-256-cbc -k "$SECURITY_PASSWORD" -in $TRAVIS_BUILD_DIR/scripts/certs/dkkirbydesignsystem-key.p12.enc -d -a -out $TRAVIS_BUILD_DIR/scripts/certs/dkkirbydesignsystem-key.p12
-=======
     script:
     - tns build ios --env.aot --env.uglify
     #- cd $IOS_PACKAGE_FOLDER && zip -r $IOS_PACKAGE $IOS_APP_NAME
@@ -60,7 +52,6 @@
     #- openssl aes-256-cbc -k "$SECURITY_PASSWORD" -in $TRAVIS_BUILD_DIR/scripts/profile/dkkirbydesignsystem.mobileprovision.enc -d -a -out $TRAVIS_BUILD_DIR/scripts/profile/dkkirbydesignsystem.mobileprovision
     #- openssl aes-256-cbc -k "$SECURITY_PASSWORD" -in $TRAVIS_BUILD_DIR/scripts/certs/dkkirbydesignsystem.cer.enc -d -a -out $TRAVIS_BUILD_DIR/scripts/certs/dkkirbydesignsystem.cer
     #- openssl aes-256-cbc -k "$SECURITY_PASSWORD" -in $TRAVIS_BUILD_DIR/scripts/certs/dkkirbydesignsystem-key.p12.enc -d -a -out $TRAVIS_BUILD_DIR/scripts/certs/dkkirbydesignsystem-key.p12
->>>>>>> 855d89ed
     # Create a custom keychain
     #- security create-keychain -p travis ios-build.keychain
     # Make the custom keychain default, so xcodebuild will use it for signing
@@ -75,18 +66,6 @@
     #- security import $TRAVIS_BUILD_DIR/scripts/certs/dkkirbydesignsystem.cer -k ~/Library/Keychains/ios-build.keychain -T /usr/bin/codesign
     #- security import $TRAVIS_BUILD_DIR/scripts/certs/dkkirbydesignsystem-key.p12 -k ~/Library/Keychains/ios-build.keychain -P $KEY_PASSWORD -T /usr/bin/codesign
     # Put the provisioning profile in place
-<<<<<<< HEAD
-    - mkdir -p ~/Library/MobileDevice/Provisioning\ Profiles
-    - cp "$TRAVIS_BUILD_DIR/scripts/profile/dkkirbydesignsystem.mobileprovision" ~/Library/MobileDevice/Provisioning\ Profiles/
-    - sudo gem install xcodeproj
-    - sudo gem install cocoapods
-    - pod setup
-    - pip install six
-    - tns cloud setup
-    - tns doctor
-    script:
-    - echo n | tns build ios --bundle --for-device --provision dk.kirby.design.system --release
-=======
     #- mkdir -p ~/Library/MobileDevice/Provisioning\ Profiles
     #- cp "$TRAVIS_BUILD_DIR/scripts/profile/dkkirbydesignsystem.mobileprovision" ~/Library/MobileDevice/Provisioning\ Profiles/
     #- sudo gem install xcodeproj
@@ -97,7 +76,6 @@
 #    - tns doctor
 #    script:
 #    - echo n | tns build ios --bundle --for-device --provision dk.kirby.design.system --release
->>>>>>> 855d89ed
 
 #android:
 #  licenses:
