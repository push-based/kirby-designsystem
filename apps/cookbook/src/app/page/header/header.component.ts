--- conflicted
+++ resolved
@@ -9,12 +9,7 @@
 
 export const navigationItems: HeaderLink[] = [
   { text: 'Introduction', route: '/home/intro' },
-<<<<<<< HEAD
-  { text: 'Changelog', route: '/home/changelog' },
-  { text: 'Component Status', route: '/home/component-status' },
-=======
   { text: 'Ressources', route: '' },
->>>>>>> c52dc432
   { text: 'Guides', route: '/home/guides' },
   { text: 'Accessibility', route: '/home/accessibility-in-kirby' },
   {
