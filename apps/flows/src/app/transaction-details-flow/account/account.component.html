--- conflicted
+++ resolved
@@ -1,7 +1,3 @@
-<<<<<<< HEAD
-<!-- This container is only needed due to layout of larger screen sizes -->
-=======
->>>>>>> 5954d127
 <kirby-page title="Account">
   <kirby-page-actions *kirbyPageActions="{ sticky: true }">
     <button kirby-button [size]="'sm'" [attentionLevel]="'3'" (click)="onCardSelect()">
@@ -15,30 +11,9 @@
 
       <kirby-card>
         <kirby-item routerLink="../transactions" routerLinkActive="active">Account 1</kirby-item>
-<<<<<<< HEAD
-        <kirby-item
-          routerLink="../transactions"
-          routerLinkActive="active"
-          ariaCurrentWhenActive="page"
-          >Account 2</kirby-item
-        >
-        <kirby-item
-          routerLink="../transactions"
-          routerLinkActive="active"
-          ariaCurrentWhenActive="page"
-          >Account 3</kirby-item
-        >
-        <kirby-item
-          routerLink="../transactions"
-          routerLinkActive="active"
-          ariaCurrentWhenActive="page"
-          >Account 4</kirby-item
-        >
-=======
         <kirby-item routerLink="../transactions" routerLinkActive="active">Account 2</kirby-item>
         <kirby-item routerLink="../transactions" routerLinkActive="active">Account 3</kirby-item>
         <kirby-item routerLink="../transactions" routerLinkActive="active">Account 4</kirby-item>
->>>>>>> 5954d127
       </kirby-card>
     </div>
   </kirby-page-content>
