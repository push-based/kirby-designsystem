<kirby-page title="Account">
  <kirby-page-actions *kirbyPageActions="{ sticky: true }">
    <button kirby-button [size]="'sm'" [attentionLevel]="'3'" (click)="onCardSelect()">
      Card
      <kirby-icon name="payment-card"></kirby-icon>
    </button>
  </kirby-page-actions>
  <kirby-page-content>
    <div class="container">
      <div class="app-header"></div>

      <kirby-card>
<<<<<<< HEAD
        <kirby-item (click)="navigateToAccountSub()" routerLinkActive="active"
          >Account 1</kirby-item
        >
        <kirby-item
          (click)="navigateToAccountSub()"
          routerLinkActive="active"
          ariaCurrentWhenActive="page"
          >Account 2</kirby-item
        >
        <kirby-item
          (click)="navigateToAccountSub()"
          routerLinkActive="active"
          ariaCurrentWhenActive="page"
          >Account 3</kirby-item
        >
        <kirby-item (click)="navigateToAccountSub()">Account 4</kirby-item>
=======
        <kirby-item routerLink="../transactions" routerLinkActive="active">Account 1</kirby-item>
        <kirby-item routerLink="../transactions" routerLinkActive="active">Account 2</kirby-item>
        <kirby-item routerLink="../transactions" routerLinkActive="active">Account 3</kirby-item>
        <kirby-item routerLink="../transactions" routerLinkActive="active">Account 4</kirby-item>
>>>>>>> 31e9fdcd
      </kirby-card>
    </div>
  </kirby-page-content>
</kirby-page><|MERGE_RESOLUTION|>--- conflicted
+++ resolved
@@ -10,29 +10,10 @@
       <div class="app-header"></div>
 
       <kirby-card>
-<<<<<<< HEAD
-        <kirby-item (click)="navigateToAccountSub()" routerLinkActive="active"
-          >Account 1</kirby-item
-        >
-        <kirby-item
-          (click)="navigateToAccountSub()"
-          routerLinkActive="active"
-          ariaCurrentWhenActive="page"
-          >Account 2</kirby-item
-        >
-        <kirby-item
-          (click)="navigateToAccountSub()"
-          routerLinkActive="active"
-          ariaCurrentWhenActive="page"
-          >Account 3</kirby-item
-        >
+        <kirby-item (click)="navigateToAccountSub()">Account 1</kirby-item>
+        <kirby-item (click)="navigateToAccountSub()">Account 2</kirby-item>
+        <kirby-item (click)="navigateToAccountSub()">Account 3</kirby-item>
         <kirby-item (click)="navigateToAccountSub()">Account 4</kirby-item>
-=======
-        <kirby-item routerLink="../transactions" routerLinkActive="active">Account 1</kirby-item>
-        <kirby-item routerLink="../transactions" routerLinkActive="active">Account 2</kirby-item>
-        <kirby-item routerLink="../transactions" routerLinkActive="active">Account 3</kirby-item>
-        <kirby-item routerLink="../transactions" routerLinkActive="active">Account 4</kirby-item>
->>>>>>> 31e9fdcd
       </kirby-card>
     </div>
   </kirby-page-content>
