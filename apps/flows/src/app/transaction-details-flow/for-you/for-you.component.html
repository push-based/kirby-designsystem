<<<<<<< HEAD
<!-- This container is only needed due to layout of larger screen sizes -->
<kirby-page title="For you" defaultBackHref="/">
=======
<kirby-page title="Til dig" defaultBackHref="/">
>>>>>>> 5954d127
  <kirby-page-content>
    <div class="app-header"></div>
    <div class="container">
<<<<<<< HEAD
      <div class="app-header">
        <!-- Hidden on small screen sizes-->
      </div>

      <kirby-card class="spacing" [hasPadding]="true"
        ><h2>Credits in account</h2>
        <h1>2.000.000 DKK</h1>
      </kirby-card>
      <kirby-card class="spacing" [hasPadding]="true">
        <h2>Investments - In Total</h2>
        <h1>400.000 DKK</h1>
        <div class="inside-kirby-card-grid">
          <p>Price movement since bought</p>
          <kirby-flag class="align-center" style="justify-self: end" themeColor="danger"
            >-500 DKK</kirby-flag
          >
          <p>Return this year</p>
          <kirby-flag class="align-center" style="justify-self: end" themeColor="success"
            >2000 DKK</kirby-flag
          >
        </div>
      </kirby-card>
      <kirby-card class="spacing" [hasPadding]="true"
        ><h2>Overview of spending</h2>

        <kirby-chart type="column" [data]="data" [labels]="labels"></kirby-chart>
      </kirby-card>

      <div class="max-width-container">
        <div class="grid-container">
          <div class="grid-item half-at-tablet-up third-at-desktop-up">
            <article>
              <kirby-card class="align-center" [hasPadding]="true" (click)="onCardSelect()">
                <kirby-icon name="recurring"></kirby-icon><br />Fixed payments</kirby-card
              >
            </article>
          </div>
          <div class="grid-item half-at-tablet-up third-at-desktop-up">
            <article>
              <kirby-card
                class="align-center"
                [hasPadding]="true"
                themeColor="secondary"
                (click)="onCardSelect()"
                ><kirby-icon name="swap"></kirby-icon><br />Pay and transfer</kirby-card
              >
            </article>
          </div>
          <div class="grid-item half-at-tablet-up third-at-desktop-up">
            <article>
              <kirby-card class="align-center" [hasPadding]="true" (click)="onCardSelect()"
                ><kirby-icon name="payment-card"></kirby-icon><br />Card</kirby-card
              >
            </article>
          </div>
        </div>
      </div>
=======
      <kirby-card [hasPadding]="true"
        >Card 1
        <kirby-chart type="column" [data]="ChartData" [labels]="ChartLabels"></kirby-chart>
      </kirby-card>
      <kirby-card [hasPadding]="true">Card 2</kirby-card>
      <kirby-card [hasPadding]="true">Card 3</kirby-card>
    </div>
    <div class="spacing">
      <kirby-card [hasPadding]="true" themeColor="secondary">(Nested)Betal og overfør</kirby-card>
      <kirby-card [hasPadding]="true">(Nested)4</kirby-card>
      <kirby-card [hasPadding]="true">(Nested)5</kirby-card>
>>>>>>> 5954d127
    </div>
  </kirby-page-content>
</kirby-page><|MERGE_RESOLUTION|>--- conflicted
+++ resolved
@@ -1,17 +1,7 @@
-<<<<<<< HEAD
-<!-- This container is only needed due to layout of larger screen sizes -->
 <kirby-page title="For you" defaultBackHref="/">
-=======
-<kirby-page title="Til dig" defaultBackHref="/">
->>>>>>> 5954d127
   <kirby-page-content>
     <div class="app-header"></div>
     <div class="container">
-<<<<<<< HEAD
-      <div class="app-header">
-        <!-- Hidden on small screen sizes-->
-      </div>
-
       <kirby-card class="spacing" [hasPadding]="true"
         ><h2>Credits in account</h2>
         <h1>2.000.000 DKK</h1>
@@ -32,8 +22,7 @@
       </kirby-card>
       <kirby-card class="spacing" [hasPadding]="true"
         ><h2>Overview of spending</h2>
-
-        <kirby-chart type="column" [data]="data" [labels]="labels"></kirby-chart>
+        <kirby-chart type="column" [data]="ChartData" [labels]="ChartLabels"></kirby-chart>
       </kirby-card>
 
       <div class="max-width-container">
@@ -65,19 +54,6 @@
           </div>
         </div>
       </div>
-=======
-      <kirby-card [hasPadding]="true"
-        >Card 1
-        <kirby-chart type="column" [data]="ChartData" [labels]="ChartLabels"></kirby-chart>
-      </kirby-card>
-      <kirby-card [hasPadding]="true">Card 2</kirby-card>
-      <kirby-card [hasPadding]="true">Card 3</kirby-card>
-    </div>
-    <div class="spacing">
-      <kirby-card [hasPadding]="true" themeColor="secondary">(Nested)Betal og overfør</kirby-card>
-      <kirby-card [hasPadding]="true">(Nested)4</kirby-card>
-      <kirby-card [hasPadding]="true">(Nested)5</kirby-card>
->>>>>>> 5954d127
     </div>
   </kirby-page-content>
 </kirby-page>