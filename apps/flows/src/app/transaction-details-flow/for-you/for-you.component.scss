--- conflicted
+++ resolved
@@ -1,8 +1,5 @@
-<<<<<<< HEAD
 @use 'sass:math';
 
-=======
->>>>>>> 5954d127
 @use '~@kirbydesign/core/src/scss/utils';
 
 :host {
@@ -10,7 +7,6 @@
   inset: 0;
 }
 
-<<<<<<< HEAD
 /* Configure grid properties */
 $columns: 12;
 $gap: utils.size('m');
@@ -70,10 +66,6 @@
   text-align: center;
 }
 
-.spacing {
-  margin: 15px;
-}
-
 .inside-kirby-card-grid {
   display: grid;
   grid-template-columns: 300px 1fr;
@@ -84,7 +76,8 @@
 
 .item-inside-kirby-card {
   justify-items: right;
-=======
+}
+
 .spacing {
   margin: utils.size('s') 0;
 }
@@ -93,5 +86,4 @@
   display: flex;
   flex-direction: column;
   gap: utils.size('s');
->>>>>>> 5954d127
 }