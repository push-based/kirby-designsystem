--- conflicted
+++ resolved
@@ -3,25 +3,14 @@
     <h1>{{ transactions.amount.amount }}</h1>
     <p>{{ transactions.date.utc }}</p>
 
-<<<<<<< HEAD
-    <div>
-=======
     <div class="spacing">
->>>>>>> 5954d127
       <button kirby-button [size]="'sm'" [attentionLevel]="'3'">Reconcile amount</button>
       <button kirby-button [size]="'sm'" [attentionLevel]="'3'">Divide amount</button>
     </div>
 
-<<<<<<< HEAD
-    <H2>Category</H2>
-    <kirby-card [hasPadding]="true"> {{ transactions.category.id }}</kirby-card>
-    <br />
-    <H2>Details</H2>
-=======
     <h2>Category</h2>
     <kirby-card class="spacing" [hasPadding]="true"> {{ transactions.category.id }}</kirby-card>
     <h2>Details</h2>
->>>>>>> 5954d127
     <div>
       <p>{{ transactions.balance.amount }} {{ transactions.amount.currencyCode }}</p>
     </div>
