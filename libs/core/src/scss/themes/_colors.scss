--- conflicted
+++ resolved
@@ -27,13 +27,9 @@
   'black': #1c1c1c,
   'danger': #ee0d0d,
 );
-<<<<<<< HEAD
-$focus-ring-color: #228bec;
-=======
 $focus-ring-color: rgb(77 144 254);
 $red-30: #ff878a;
 $danger-background-weak: $red-30;
->>>>>>> d2857a1e
 
 @function get-all-colors() {
   @return map.merge(map.merge($brand-colors, $notification-colors), $system-colors);
