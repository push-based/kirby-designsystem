@use 'sass:map';
<<<<<<< HEAD
@use 'sass:meta';

@use '~@kirbydesign/core/src/scss/interaction-state';
=======
>>>>>>> 85c51a31
@use '~@kirbydesign/core/src/scss/utils';

$button-width: (
  sm: 44px,
  md: 88px,
  lg: 220px,
) !default;

@function button-width($key) {
  @return map.get($button-width, $key);
}

@mixin button-sm {
  font-size: utils.font-size('xs');
  height: utils.size('l');
  min-width: button-width('sm');

  &:not(.icon-only) {
    padding-left: utils.size('s');
    padding-right: utils.size('s');
  }

  &.icon-only {
    width: utils.size('l');
    min-width: unset;
  }

  &.icon-left,
  &.icon-right {
    --kirby-icon-font-size: #{utils.size('s')};

    min-width: button-width('md');
  }
}

@mixin button-lg {
  font-size: utils.font-size('n');
  height: utils.size('xxl');
  min-width: button-width('lg');

  &.icon-only {
    width: utils.size('xxl');
    min-width: unset;
  }
}

@mixin button-no-decoration {
  --kirby-button-background-color: transparent;
  --kirby-button-color: #{utils.get-color('black')};
  --kirby-button-border-color: transparent;

  @include interaction-state.apply-hover('s');

  &.destructive {
    --kirby-button-color: #{utils.get-color('danger')};
  }
}

@mixin button-attentionlevel1 {
  --kirby-button-background-color: #{utils.get-color('primary')};
  --kirby-button-color: #{utils.get-color('primary-contrast')};

  &.destructive {
    --kirby-button-background-color: #{utils.get-color('danger')};
    --kirby-button-color: #{utils.get-color('danger-contrast')};
  }
}

@mixin button-attentionlevel2 {
  --kirby-button-background-color: #{utils.get-color('black')};
  --kirby-button-color: #{utils.get-color('black-contrast')};

  @include interaction-state.apply-hover('xxl', $flip: true);

  &.destructive {
    --kirby-button-background-color: #{utils.get-color('light')};
    --kirby-button-color: #{utils.get-color('danger')};
  }
}

@mixin button-attentionlevel3 {
  // Expect canvas underneath to be a light color
  --kirby-button-background-color: transparent;
  --kirby-button-color: #{utils.get-color('black')};
  --kirby-button-border-color: #{utils.get-color('medium')};

  @include interaction-state.apply-hover('s');

  &.destructive {
    --kirby-button-color: #{utils.get-color('danger')};
  }
}

:host {
<<<<<<< HEAD
  $border-width: 1px;

  @include utils.accessible-target-size();
  @include interaction-state.apply-focus-visible();
  @include interaction-state.initialize-layer($border-width);
  @include interaction-state.apply-hover;
  @include interaction-state.extend-content {
    display: inherit;
    flex-direction: inherit;
    align-items: inherit;
    justify-content: inherit;
    padding-inline: var(--kirby-button-padding-left) var(--kirby-button-padding-right);
  }
=======
  @include utils.accessible-target-size;
>>>>>>> 85c51a31

  font-family: var(--kirby-font-family);
  background-color: var(--kirby-button-background-color, initial);
  color: var(--kirby-button-color, inherit);
  border-radius: utils.$border-radius-round;
  box-sizing: border-box; // Ensure border is not added to button height
  display: inline-flex;
  flex-direction: row;
  align-items: center;
  justify-content: center;
  user-select: none;
  vertical-align: middle;
  white-space: nowrap;

  // we default to 'md' size.
  font-size: utils.font-size('s');
  height: utils.size('xl');
  min-width: button-width('md');
  padding: 0 utils.size('m');
  margin: utils.size('xxxs');
  line-height: utils.line-height('s');

  // Outline is applied on button border instead,
  // to keep the rounded shape:
  outline: none;
  border-width: $border-width;
  border-style: solid;
  border-color: var(--kirby-button-border-color, transparent);

  &.no-margin {
    margin: 0;
  }

  &.icon-left {
<<<<<<< HEAD
=======
    padding-left: utils.size('xs');
    padding-right: utils.size('s');

>>>>>>> 85c51a31
    --kirby-icon-margin-right: #{utils.size('xxs')};
    --kirby-button-padding-left: #{utils.size('xs')};
    --kirby-button-padding-right: #{utils.size('s')};
    padding: 0;
  }

  &.icon-right {
<<<<<<< HEAD
=======
    padding-left: utils.size('s');
    padding-right: utils.size('xs');

>>>>>>> 85c51a31
    --kirby-icon-margin-left: #{utils.size('xxs')};
    --kirby-button-padding-left: #{utils.size('s')};
    --kirby-button-padding-right: #{utils.size('xs')};
    padding: 0;
  }

  &.icon-only {
    width: utils.size('xl');
    padding: 0;
    min-width: unset;
  }

  &.sm {
    @include button-sm;
  }

  &.lg {
    @include button-lg;
  }

  &.no-decoration {
    @include button-no-decoration;
  }

  &.attention-level1 {
    @include button-attentionlevel1;
  }

  &.attention-level2 {
    @include button-attentionlevel2;
  }

  &.attention-level3 {
    @include button-attentionlevel3;
  }

  &[expand='block'] {
    width: 100%;
  }

<<<<<<< HEAD
=======
  // Only apply focus ring if pointer device can hover
  // (effectively desktop/mouse devices):
  @include utils.focus {
    --kirby-button-border-color: #{utils.$focus-ring-color};
  }

  @include utils.hover {
    opacity: 0.8;
  }

>>>>>>> 85c51a31
  &:active {
    opacity: 0.8;
  }

  &:disabled {
    background-color: utils.get-color('semi-light');
    color: utils.get-color('semi-dark-shade');
    border-color: transparent;
    pointer-events: none;
  }

  :host-context(.kirby-color-brightness-dark) {
    &.no-decoration {
      --kirby-button-color: #{utils.get-color('white')};
    }

    &.attention-level2 {
      --kirby-button-background-color: #{utils.get-color('white')};
      --kirby-button-color: #{utils.get-color('white-contrast')};

      @include interaction-state.apply-hover;
    }

    &.attention-level3 {
      --kirby-button-border-color: #{utils.get-color('white')};
      --kirby-button-color: #{utils.get-color('white')};
<<<<<<< HEAD

      @include interaction-state.apply-hover('l', $flip: true);
=======
    }

    &.attention-level4 {
      --kirby-button-color: #{utils.get-color('white')};
>>>>>>> 85c51a31
    }
  }

  &.floating {
    $fab-size: 64px;

    width: $fab-size !important;
    height: $fab-size !important;
    min-width: unset;

    &:not(:disabled) {
      box-shadow: utils.get-elevation(8);
    }
  }
}

:host-context(kirby-item)[slot='end'] {
  margin-inline-start: utils.size('s');
}

:host-context(kirby-alert).ok-btn {
  --kirby-button-background-color: #{utils.get-color('success')};
  --kirby-button-color: #{utils.get-color('success-contrast')};
}

:host-context(kirby-dropdown) {
  &.attention-level2 {
    --kirby-button-background-color: #{utils.get-color('white')};
    --kirby-button-color: #{utils.get-color('white-contrast')};

    @include interaction-state.apply-hover('s');
  }
}

:host-context(kirby-action-sheet) {
  &.attention-level2 {
    --kirby-button-background-color: #{utils.get-color('white')};
    --kirby-button-color: #{utils.get-color('white-contrast')};

    @include interaction-state.apply-hover;
  }
}

// Temp fix for https://github.com/angular/angular-cli/issues/13854#issuecomment-470831308

/* clean-css ignore:start */
:host-context(ion-toolbar kirby-page-actions) {
  font-size: utils.font-size('s');
  margin: 0;
  height: utils.$fat-finger-size;

  &.icon-only {
    width: utils.$fat-finger-size;
  }

  &.no-decoration,
  &.attention-level1,
  &.attention-level2,
  &.attention-level3 {
    @include button-no-decoration;
  }
}

/* clean-css ignore:end */

// Temp fix for https://github.com/angular/angular-cli/issues/13854#issuecomment-470831308

/* clean-css ignore:start */
:host-context(.page-title kirby-page-actions) {
  &.no-decoration,
  &.attention-level1,
  &.attention-level2,
  &.attention-level3 {
    @include button-attentionlevel3;
  }
}

/* clean-css ignore:end */

// Temp fix for https://github.com/angular/angular-cli/issues/13854#issuecomment-470831308

/* clean-css ignore:start */
:host-context(kirby-empty-state .content) {
  @include button-lg;
}

/* clean-css ignore:end */

:host-context(kirby-dropdown) {
  justify-content: space-between;
}

:host-context(kirby-toggle-button) {
  @each $color-name, $color-value in utils.$notification-colors {
    &.#{$color-name} {
      --kirby-button-background-color: #{utils.get-color($color-name)};
      --kirby-button-color: #{utils.get-color($color-name + '-contrast')};

      @include interaction-state.apply-hover;
    }
  }
}<|MERGE_RESOLUTION|>--- conflicted
+++ resolved
@@ -1,10 +1,7 @@
 @use 'sass:map';
-<<<<<<< HEAD
 @use 'sass:meta';
 
 @use '~@kirbydesign/core/src/scss/interaction-state';
-=======
->>>>>>> 85c51a31
 @use '~@kirbydesign/core/src/scss/utils';
 
 $button-width: (
@@ -99,11 +96,10 @@
 }
 
 :host {
-<<<<<<< HEAD
   $border-width: 1px;
 
-  @include utils.accessible-target-size();
-  @include interaction-state.apply-focus-visible();
+  @include utils.accessible-target-size;
+  @include interaction-state.apply-focus-visible;
   @include interaction-state.initialize-layer($border-width);
   @include interaction-state.apply-hover;
   @include interaction-state.extend-content {
@@ -113,9 +109,6 @@
     justify-content: inherit;
     padding-inline: var(--kirby-button-padding-left) var(--kirby-button-padding-right);
   }
-=======
-  @include utils.accessible-target-size;
->>>>>>> 85c51a31
 
   font-family: var(--kirby-font-family);
   background-color: var(--kirby-button-background-color, initial);
@@ -150,28 +143,18 @@
   }
 
   &.icon-left {
-<<<<<<< HEAD
-=======
-    padding-left: utils.size('xs');
-    padding-right: utils.size('s');
-
->>>>>>> 85c51a31
     --kirby-icon-margin-right: #{utils.size('xxs')};
     --kirby-button-padding-left: #{utils.size('xs')};
     --kirby-button-padding-right: #{utils.size('s')};
+
     padding: 0;
   }
 
   &.icon-right {
-<<<<<<< HEAD
-=======
-    padding-left: utils.size('s');
-    padding-right: utils.size('xs');
-
->>>>>>> 85c51a31
     --kirby-icon-margin-left: #{utils.size('xxs')};
     --kirby-button-padding-left: #{utils.size('s')};
     --kirby-button-padding-right: #{utils.size('xs')};
+
     padding: 0;
   }
 
@@ -209,19 +192,6 @@
     width: 100%;
   }
 
-<<<<<<< HEAD
-=======
-  // Only apply focus ring if pointer device can hover
-  // (effectively desktop/mouse devices):
-  @include utils.focus {
-    --kirby-button-border-color: #{utils.$focus-ring-color};
-  }
-
-  @include utils.hover {
-    opacity: 0.8;
-  }
-
->>>>>>> 85c51a31
   &:active {
     opacity: 0.8;
   }
@@ -248,15 +218,8 @@
     &.attention-level3 {
       --kirby-button-border-color: #{utils.get-color('white')};
       --kirby-button-color: #{utils.get-color('white')};
-<<<<<<< HEAD
 
       @include interaction-state.apply-hover('l', $flip: true);
-=======
-    }
-
-    &.attention-level4 {
-      --kirby-button-color: #{utils.get-color('white')};
->>>>>>> 85c51a31
     }
   }
 
@@ -283,6 +246,8 @@
 }
 
 :host-context(kirby-dropdown) {
+  justify-content: space-between;
+
   &.attention-level2 {
     --kirby-button-background-color: #{utils.get-color('white')};
     --kirby-button-color: #{utils.get-color('white-contrast')};
@@ -345,10 +310,6 @@
 
 /* clean-css ignore:end */
 
-:host-context(kirby-dropdown) {
-  justify-content: space-between;
-}
-
 :host-context(kirby-toggle-button) {
   @each $color-name, $color-value in utils.$notification-colors {
     &.#{$color-name} {
