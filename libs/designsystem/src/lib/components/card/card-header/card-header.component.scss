@use 'sass:map';
@use '~@kirbydesign/core/src/scss/utils';

:host {
  display: block;
  border-top-left-radius: utils.$border-radius;
  border-top-right-radius: utils.$border-radius;
  text-align: center;
  padding: var(--kirby-internal-card-header-padding, utils.size('s'));
  color: var(--kirby-card-header-color);
  background-color: var(--kirby-card-header-background-color);
}

h2 {
  font-size: utils.font-size('n');
  font-weight: utils.font-weight('normal');
  margin: 0 0 var(--kirby-internal-card-header-margin-bottom, utils.size('xxs'));
  line-height: var(--kirby-internal-card-header-line-height, utils.line-height('l'));

  &.bold {
    font-weight: utils.font-weight('bold');
  }
}

h4 {
  font-size: utils.font-size('s');
  margin: 0;
  font-weight: utils.font-weight('normal');
}

// Flagged card headers

// key = level, value = color-name
$notification-levels: (
  'info': 'semi-light',
);

@each $color-name, $color-value in utils.$notification-colors {
  $notification-levels: map.merge(
    (
      $color-name: $color-name,
    ),
    $notification-levels
  );
}

@each $level, $color-name in $notification-levels {
  :host(.#{$level}) {
    --kirby-card-header-background-color: #{utils.get-color($color-name)};
    --kirby-card-header-color: #{utils.get-color($color-name + '-contrast')};
  }
}

$notification-levels-class-selectors: utils.keys-to-classes($notification-levels);

:host(#{$notification-levels-class-selectors}) {
  --kirby-internal-card-header-padding: #{utils.size('xxxxs')} #{utils.size('xxs')};

  h2 {
    --kirby-internal-card-header-line-height: #{utils.line-height('n')};
<<<<<<< HEAD
    --kirby-internal-card-header-margin-bottom: 0;
=======
    --kirby-internal-card-header-margin-bottom: 0px;
>>>>>>> d2857a1e
  }
}<|MERGE_RESOLUTION|>--- conflicted
+++ resolved
@@ -58,10 +58,6 @@
 
   h2 {
     --kirby-internal-card-header-line-height: #{utils.line-height('n')};
-<<<<<<< HEAD
-    --kirby-internal-card-header-margin-bottom: 0;
-=======
     --kirby-internal-card-header-margin-bottom: 0px;
->>>>>>> d2857a1e
   }
 }