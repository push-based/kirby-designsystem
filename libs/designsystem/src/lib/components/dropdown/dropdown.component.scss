@use '~@kirbydesign/core/src/scss/interaction-state';
@use '~@kirbydesign/core/src/scss/utils';

$dropdown-max-height: 8 * utils.$dropdown-item-height;
$margin-horizontal-total: 2 * utils.size('s');
$min-screen-width-small: 320px;
$min-screen-width: 375px;

:host {
  @include interaction-state.apply-focus-visible() {
    outline: none;
    border-radius: utils.$border-radius-round;
  }

  display: inline-block;
  position: relative;
  max-width: calc(100vw - #{$margin-horizontal-total});

  &.expand {
    display: block;

    kirby-card {
      width: 100%;
      min-width: initial;
      max-width: initial;
    }
  }

<<<<<<< HEAD
=======
  // Outline is applied on button border instead,
  // to keep the rounded shape:
  outline: none;

  // Only apply focus ring if pointer device can hover
  // (effectively desktop/mouse devices):
  @include utils.focus {
    > button,
    > button.attention-level3 {
      border-color: utils.$focus-ring-color;
    }
  }

>>>>>>> 85c51a31
  &.error,
  &.ng-touched.ng-invalid {
    > button {
      border-color: utils.get-color('danger');
    }
  }
}

:host > button {
  position: relative;
  margin: 0;
  outline: none;
  width: 100%;

  // Temporary fix for button-width as attention level 3 has border,
  // and attention level 2 does not:
  &.attention-level2 {
    border: 1px solid transparent;
  }

  .text {
    overflow: hidden;
    text-overflow: ellipsis;
  }
}

kirby-popover {
  --max-height: #{$dropdown-max-height};
}

kirby-card {
  max-height: $dropdown-max-height;
  margin-top: utils.size('xxxs');
  margin-bottom: utils.size('xxxs');
  overflow-y: auto;
  box-shadow: utils.get-elevation(8);
  min-width: $min-screen-width-small - $margin-horizontal-total;
  @include utils.media('>=small') {
    min-width: $min-screen-width - $margin-horizontal-total;
  }

  max-width: calc(100vw - #{$margin-horizontal-total});
}

:host(:not(.with-popover)) {
  kirby-card {
    display: none;
    opacity: 0;
    position: absolute;
    z-index: utils.z('dropdown');
  }

  &.is-opening {
    kirby-card {
      display: block;
    }
  }

  &.is-open {
    kirby-card {
      display: block;
      opacity: 1;
    }
  }

  &.popout-left {
    kirby-card {
      right: 0;
    }
  }

  &.popout-up {
    kirby-card {
      top: 0;
      margin-top: -#{utils.size('xxxs')};
      transform: translateY(-100%);
    }

    &.is-open {
      > button {
        // Move button on top of card's shadow:
        z-index: utils.z('dropdown') + 1;
      }
    }
  }
}

:host(.is-open) {
  & > button {
    box-shadow: utils.get-elevation(8);
  }
}

:host-context(kirby-calendar) {
  > button {
    border-color: transparent;
    font-weight: utils.font-weight('bold');
    font-size: initial;
  }

  &.is-open {
    & > button {
      box-shadow: none;
    }
  }
}<|MERGE_RESOLUTION|>--- conflicted
+++ resolved
@@ -7,7 +7,7 @@
 $min-screen-width: 375px;
 
 :host {
-  @include interaction-state.apply-focus-visible() {
+  @include interaction-state.apply-focus-visible {
     outline: none;
     border-radius: utils.$border-radius-round;
   }
@@ -26,22 +26,6 @@
     }
   }
 
-<<<<<<< HEAD
-=======
-  // Outline is applied on button border instead,
-  // to keep the rounded shape:
-  outline: none;
-
-  // Only apply focus ring if pointer device can hover
-  // (effectively desktop/mouse devices):
-  @include utils.focus {
-    > button,
-    > button.attention-level3 {
-      border-color: utils.$focus-ring-color;
-    }
-  }
-
->>>>>>> 85c51a31
   &.error,
   &.ng-touched.ng-invalid {
     > button {
