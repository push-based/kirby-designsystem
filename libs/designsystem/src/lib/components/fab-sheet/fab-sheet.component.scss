@use '~@kirbydesign/core/src/scss/interaction-state';
@use '~@kirbydesign/core/src/scss/interaction-state/ionic';
@use '~@kirbydesign/core/src/scss/utils';

$fab-sheet-margin: utils.size('s');

:host {
  --kirby-action-sheet-margin-horizontal: #{$fab-sheet-margin};
}

// Ionic fab can be customized by using the css properties listed in the CSS Custom Properties section of the below docs page:
// https://ionicframework.com/docs/api/fab-button
ion-fab-button {
  @include ionic.apply-hover;

  // NOTE: This is a custom implementation of the hover interaction state;
  // identical to PageComponent's ion-back-button & SegmentedControlComponent's
  // ion-segment-button.
  &::part(native)::after {
    @include ionic.transition;
  }
  // end NOTE

  --box-shadow: #{utils.get-elevation(8)};

<<<<<<< HEAD
  @include interaction-state.apply-focus-visible() {
    outline: none;
    border-radius: utils.$border-radius-round;
  }

=======
>>>>>>> 85c51a31
  width: 64px;
  height: 64px;
  user-select: none;

<<<<<<< HEAD
=======
  // Outline is applied on button border instead,
  // to keep the rounded shape:
  outline: none;

  // Only apply focus ring if pointer device can hover
  // (effectively desktop/mouse devices):
  @include utils.focus {
    --border-width: 1px;
    --border-style: solid;
    --border-color: #{utils.$focus-ring-color};
  }

>>>>>>> 85c51a31
  &[disabled] {
    --background: #{utils.get-color('semi-light')};
    --box-shadow: none;

    opacity: 1;
  }
}

ion-fab {
  position: fixed;
  bottom: $fab-sheet-margin;
  right: $fab-sheet-margin;
}

:host-context(.fixed-content) ion-fab {
  position: absolute;
}

ion-backdrop {
  opacity: 0;
  transition: opacity 750ms;
  position: fixed;
  z-index: 999;
}

:host(.backdrop-visible) ion-backdrop {
  opacity: 0.4;

  @include utils.media('>=medium') {
    opacity: 0;
  }
}

ion-fab-list {
  margin-top: 76px;
  margin-bottom: 76px;
  right: 0;
}<|MERGE_RESOLUTION|>--- conflicted
+++ resolved
@@ -19,37 +19,20 @@
   &::part(native)::after {
     @include ionic.transition;
   }
+
   // end NOTE
 
   --box-shadow: #{utils.get-elevation(8)};
 
-<<<<<<< HEAD
-  @include interaction-state.apply-focus-visible() {
+  @include interaction-state.apply-focus-visible {
     outline: none;
     border-radius: utils.$border-radius-round;
   }
 
-=======
->>>>>>> 85c51a31
   width: 64px;
   height: 64px;
   user-select: none;
 
-<<<<<<< HEAD
-=======
-  // Outline is applied on button border instead,
-  // to keep the rounded shape:
-  outline: none;
-
-  // Only apply focus ring if pointer device can hover
-  // (effectively desktop/mouse devices):
-  @include utils.focus {
-    --border-width: 1px;
-    --border-style: solid;
-    --border-color: #{utils.$focus-ring-color};
-  }
-
->>>>>>> 85c51a31
   &[disabled] {
     --background: #{utils.get-color('semi-light')};
     --box-shadow: none;
