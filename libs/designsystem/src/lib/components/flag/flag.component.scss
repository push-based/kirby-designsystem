--- conflicted
+++ resolved
@@ -9,10 +9,7 @@
   border-radius: utils.size('xxxs');
   font-size: utils.font-size('n');
   padding: utils.size('xxxxs') utils.size('xxs');
-<<<<<<< HEAD
-=======
   font-weight: utils.font-weight('medium');
->>>>>>> d2857a1e
 
   &.sm {
     font-size: utils.font-size('s');
