@use 'sass:map';
<<<<<<< HEAD
@use '~@kirbydesign/core/src/scss/interaction-state/ionic';
=======
>>>>>>> d2857a1e
@use '~@kirbydesign/core/src/scss/utils';
@use 'item.utils';

:host {
  display: block;
  position: relative;

  ion-item {
<<<<<<< HEAD
    @include ionic.apply-hover('s');

    --padding-top: var(--item-padding-top);
    --padding-bottom: var(--item-padding-bottom);
=======
    --padding-top: var(--item-padding-top, 0px);
    --padding-bottom: var(--item-padding-bottom, 0px);

    font-size: utils.font-size('s');

    --min-height: #{map.get(utils.$item-heights, 'm')};
>>>>>>> d2857a1e
    --padding-start: #{utils.size('s')};
    --inner-padding-top: #{utils.size('xxs')};
    --inner-padding-bottom: #{utils.size('xxs')};
    --inner-padding-end: #{utils.size('s')};
<<<<<<< HEAD
    --min-height: #{map.get(utils.$item-heights, 'm')};
=======
>>>>>>> d2857a1e
    --background: var(--kirby-item-background, #{utils.get-color('white')});
    --background-activated: var(
      --kirby-item-background-activated,
      #{utils.get-color('white-shade')}
    );

    // WORKAROUND: Needed to fix ignored click on scrollend
    // https://github.com/ionic-team/ionic-framework/issues/21871
    --background-activated-opacity: 0.99;
    --background-focused: var(
      --kirby-item-background-focused,
      #{utils.get-color('background-color')}
    );
    --background-focused-opacity: 1;

    font-size: utils.font-size('s');

    // Prevent additional padding in iOS Safari on devices with "screen notch"
    // by removing horizontal safe area when rotated to landscape orientation.
    // See https://github.com/kirbydesign/designsystem/issues/1689
    @media screen and (orientation: landscape) {
      --ion-safe-area-left: 0px;
      --ion-safe-area-right: 0px;
    }

    @include utils.slotted('[slot="end"]') {
      margin-inline-start: 0;
      margin-inline-end: 0;
      text-align: right;
    }

    @include utils.slotted('time[slot="end"]') {
      margin-inline-start: utils.size('xs');
    }

    @include utils.slotted('data[slot="end"]', '[detail][slot="end"], ion-reorder[slot="end"]') {
      margin-inline-start: utils.size('s');
    }

    @include item.item-typography;

    @include utils.slotted(':not([slot])') {
      width: 100%;
    }

    @include utils.slotted('input[slot="end"], kirby-form-field[slot="end"] input') {
      margin-inline-start: utils.size('s');
      width: auto;
      text-align: right;
    }
  }

  &.sm ion-item {
    --min-height: #{map.get(utils.$item-heights, 's')};
  }

  &.xs ion-item {
    --min-height: #{map.get(utils.$item-heights, 'xs')};
    --inner-padding-top: #{utils.size('xxxs')};
    --inner-padding-bottom: #{utils.size('xxxs')};
  }

  .outside {
    left: utils.size('xxxs');
    margin: 0;
    position: absolute;
    width: utils.size('s');
    z-index: 1;
  }
}

:host-context(kirby-dropdown) ion-item,
:host-context(kirby-popover) ion-item {
  --min-height: #{utils.$dropdown-item-height};
}

/* clean-css ignore:start */
// Fixes https://github.com/kirbydesign/designsystem/issues/1745
ion-item {
  :host-context(kirby-list-item:first-of-type) & {
    --padding-top: #{utils.size('xxs')};
  }

  :host-context(kirby-list-item:first-of-type kirby-card) & {
    --padding-top: 0;
  }

  :host-context(kirby-list-item:last-of-type) & {
    --padding-bottom: #{utils.size('xxs')};
  }

  :host-context(kirby-list-item:last-of-type kirby-card) & {
    --padding-bottom: 0;
  }
}

/* clean-css ignore:end */

:host(.selected),
:host-context(kirby-list .selected) {
  ion-item {
    @include utils.slotted(h1, h2, h3, h4, h5, h6, p, data) {
      font-weight: utils.font-weight('bold');
    }
  }
}

// Fixes https://github.com/kirbydesign/designsystem/issues/1711
:host-context(.shape-rounded .is-single) {
  ion-item {
    --border-radius: #{utils.$border-radius};
  }
}

// Fixes https://github.com/kirbydesign/designsystem/issues/1711
:host-context(.has-header .is-single) {
  ion-item::part(native) {
    border-top-left-radius: 0;
    border-top-right-radius: 0;
  }
}

// Fixes https://github.com/kirbydesign/designsystem/issues/1711
:host-context(.has-footer .is-single) {
  ion-item::part(native) {
    border-bottom-left-radius: 0;
    border-bottom-right-radius: 0;
  }
}

// Fixes https://github.com/kirbydesign/designsystem/issues/1711
:host-context(.shape-rounded.has-sections .list-items kirby-list-item:first-of-type) {
  ion-item::part(native) {
    border-top-left-radius: utils.$border-radius;
    border-top-right-radius: utils.$border-radius;
  }
}<|MERGE_RESOLUTION|>--- conflicted
+++ resolved
@@ -1,8 +1,5 @@
 @use 'sass:map';
-<<<<<<< HEAD
 @use '~@kirbydesign/core/src/scss/interaction-state/ionic';
-=======
->>>>>>> d2857a1e
 @use '~@kirbydesign/core/src/scss/utils';
 @use 'item.utils';
 
@@ -11,27 +8,15 @@
   position: relative;
 
   ion-item {
-<<<<<<< HEAD
     @include ionic.apply-hover('s');
 
-    --padding-top: var(--item-padding-top);
-    --padding-bottom: var(--item-padding-bottom);
-=======
     --padding-top: var(--item-padding-top, 0px);
     --padding-bottom: var(--item-padding-bottom, 0px);
-
-    font-size: utils.font-size('s');
-
     --min-height: #{map.get(utils.$item-heights, 'm')};
->>>>>>> d2857a1e
     --padding-start: #{utils.size('s')};
     --inner-padding-top: #{utils.size('xxs')};
     --inner-padding-bottom: #{utils.size('xxs')};
     --inner-padding-end: #{utils.size('s')};
-<<<<<<< HEAD
-    --min-height: #{map.get(utils.$item-heights, 'm')};
-=======
->>>>>>> d2857a1e
     --background: var(--kirby-item-background, #{utils.get-color('white')});
     --background-activated: var(
       --kirby-item-background-activated,
