@use 'sass:map';
@use '~@kirbydesign/core/src/scss/utils';
@use '../item-sliding/item-sliding.shared.scss';

$divider-color: utils.get-color('background-color');
$shadow: utils.get-elevation(2);
$item-height: utils.size('xxxl');

:host {
  display: block;
}

.list {
  box-shadow: $shadow;
  background: transparent;
  contain: inherit;
  padding: 0;
}

ion-list-header {
  background-color: utils.get-color('white');
  border-bottom: 1px solid $divider-color;
  padding: 0;
  text-transform: inherit;
  letter-spacing: inherit;
  font-weight: inherit;
  font-size: inherit;
  min-height: 0;
  overflow: inherit;
}

ion-item {
  --background: #{utils.get-color('white')};
  --background-activated: #{utils.get-color('white-shade')};
  --background-hover: #{utils.get-color('background-color')};
  --background-focused: #{utils.get-color('background-color')};
  --inner-border-width: 0;
  --ion-safe-area-right: 0;
  --min-height: #{$item-height};
  --padding-bottom: #{utils.size('xxs')};
  --padding-end: #{utils.size('s')};
  --padding-start: #{utils.size('s')};
  --padding-top: #{utils.size('xxs')};

  display: flex;
  font-size: utils.font-size('s');
  min-height: $item-height;
  overflow: visible;
  width: 100%;
}

ion-item-sliding {
  &.item-sliding-active-slide {
    // backface-visibility and transform, to fix clipping issue on iOS see https://stackoverflow.com/a/16681137 and https://github.com/kirbydesign/designsystem/issues/863
    backface-visibility: hidden;
    transform: translate3d(0, 0, 0);
  }

  $list-colors: ('light'); // add supported list item theme colors here
  @each $color-name, $color-value in $list-colors {
    &.#{$color-name} {
      --kirby-item-background: #{utils.get-color($color-name)};
      --kirby-item-background-activated: #{utils.get-color($color-name + '-shade')};
      --kirby-item-background-focused: #{utils.get-color($color-name + '-shade')};
<<<<<<< HEAD
=======
      --kirby-item-background-hover: #{utils.get-color($color-name + '-tint')};
>>>>>>> d2857a1e

      ion-item {
        --background: #{utils.get-color($color-name)};
        --color: #{utils.get-color($color-name + '-contrast')};
        --background-activated: #{utils.get-color($color-name + '-shade')};
        --background-focused: #{utils.get-color($color-name + '-shade')};
        --background-hover: #{utils.get-color($color-name + '-tint')};
      }
    }
  }
}

ion-item-group {
  margin-bottom: utils.size('m');

  &:last-of-type {
    margin-bottom: 0;
  }
}

ion-item-divider {
  --inner-padding-end: 0;
  --color: unset;

  background-color: transparent;
  border-color: transparent;
  min-height: 0;
  padding: 0 utils.size('s') utils.size('xxs') utils.size('s');
  font-weight: inherit;
}

.footer {
  background-color: utils.get-color('white');
  border-top: 1px solid $divider-color;
  display: flex;
  align-items: center;
  justify-content: space-between;
  width: 100%;
}

.no-more-items,
.loading {
  width: 100%;
  padding: utils.size('m') 0;
  text-align: center;
}

.swipe-action {
  display: flex;
  color: #{utils.get-color('black')};
  background-color: transparent;

  ion-item-option {
    height: 100%;
    display: inline-block;
    text-align: center;
  }

  .item-content {
    display: inline-grid;
    min-width: 70px;
    flex-direction: column;

    ion-label {
      --background: unset;
      --color: unset;
    }
  }
}

ion-item-options[side='end'] {
  border-bottom-width: 0;
}

:host-context(.has-sections) {
  .list {
    box-shadow: none;
  }

  .list-items {
    box-shadow: $shadow;
    border-radius: utils.$border-radius;
  }

  .footer {
    background-color: transparent;
    border-top: none;
  }

  ion-list-header {
    background-color: transparent;
    border-bottom: none;
  }
}

:host-context(.shape-rounded) {
  .list,
  .list-items {
    border-radius: utils.$border-radius;
  }

  ion-item.first,
  ion-item-sliding.first,
  ion-list-header {
    border-top-left-radius: utils.$border-radius;
    border-top-right-radius: utils.$border-radius;
    mask-image: radial-gradient(
      white,
      black
    ); // Solves issues with round borders at iOS in certain scenarios
  }

  ion-item-sliding > ion-item,
  &:not(.has-sections) .has-header ion-item,
  &:not(.has-sections) .has-header ion-item-sliding {
    border-top-left-radius: 0;
    border-top-right-radius: 0;
  }

  ion-item.last,
  ion-item-sliding.last,
  .footer {
    border-bottom-left-radius: utils.$border-radius;
    border-bottom-right-radius: utils.$border-radius;
    mask-image: radial-gradient(
      white,
      black
    ); // Solves issues with round borders at iOS in certain scenarios
  }

  ion-item-sliding > ion-item,
  &:not(.has-sections) .has-footer ion-item,
  &:not(.has-sections) .has-footer ion-item-sliding {
    border-bottom-left-radius: 0;
    border-bottom-right-radius: 0;
  }
}

:host-context(.shape-none) {
  .list,
  .list-items {
    box-shadow: none;
    border-radius: unset;
  }

  .list {
    ion-item,
    ion-item-sliding {
      --padding-start: 0;
      --padding-end: 0;
      --padding-top: 0;
      --padding-bottom: 0;
      --inner-padding-start: 0;
      --inner-padding-end: 0;
      --inner-padding-top: 0;
      --inner-padding-bottom: 0;
      --background: none;
      --background-activated: none;
      --background-hover: none;
      --background-focused: none;

      overflow: visible;
    }
  }
}

:host-context(.item-spacing) {
  .list {
    kirby-list-item {
      margin-bottom: utils.size('s');

      & > ion-item,
      &:last-child {
        margin-bottom: 0;
      }
    }
  }
}<|MERGE_RESOLUTION|>--- conflicted
+++ resolved
@@ -62,10 +62,7 @@
       --kirby-item-background: #{utils.get-color($color-name)};
       --kirby-item-background-activated: #{utils.get-color($color-name + '-shade')};
       --kirby-item-background-focused: #{utils.get-color($color-name + '-shade')};
-<<<<<<< HEAD
-=======
       --kirby-item-background-hover: #{utils.get-color($color-name + '-tint')};
->>>>>>> d2857a1e
 
       ion-item {
         --background: #{utils.get-color($color-name)};
