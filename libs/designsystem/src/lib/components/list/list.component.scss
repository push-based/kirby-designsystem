--- conflicted
+++ resolved
@@ -62,11 +62,7 @@
       --kirby-item-background: #{utils.get-color($color-name)};
       --kirby-item-background-activated: #{utils.get-color($color-name + '-shade')};
       --kirby-item-background-focused: #{utils.get-color($color-name + '-shade')};
-<<<<<<< HEAD
-=======
-      --kirby-item-background-hover: #{utils.get-color($color-name + '-tint')};
-
->>>>>>> 85c51a31
+
       ion-item {
         --background: #{utils.get-color($color-name)};
         --color: #{utils.get-color($color-name + '-contrast')};
