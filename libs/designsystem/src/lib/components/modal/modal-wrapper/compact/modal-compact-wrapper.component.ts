--- conflicted
+++ resolved
@@ -1,9 +1,5 @@
 import { Component, ElementRef, HostListener, Injector, Input, OnInit } from '@angular/core';
-<<<<<<< HEAD
-import { firstValueFrom, lastValueFrom, Subject } from 'rxjs';
-=======
 import { firstValueFrom, Subject } from 'rxjs';
->>>>>>> 1633d9c3
 
 import { WindowRef } from '../../../../types/window-ref';
 import { Modal } from '../../services/modal.interfaces';
@@ -27,13 +23,8 @@
   private ionModalElement: HTMLIonModalElement;
   private readonly ionModalDidPresent = new Subject<void>();
   private readonly ionModalWillDismiss = new Subject<void>();
-<<<<<<< HEAD
-  readonly didPresent = lastValueFrom(this.ionModalDidPresent);
-  readonly willClose = lastValueFrom(this.ionModalWillDismiss);
-=======
   readonly didPresent = firstValueFrom(this.ionModalDidPresent);
   readonly willClose = firstValueFrom(this.ionModalWillDismiss);
->>>>>>> 1633d9c3
 
   constructor(
     private injector: Injector,
