--- conflicted
+++ resolved
@@ -39,8 +39,6 @@
 @mixin phablet-toolbar-padding() {
   $toolbar-top-spacing-total: utils.size('m');
   $toolbar-padding-top: $toolbar-top-spacing-total - $toolbar-padding;
-<<<<<<< HEAD
-=======
   @include utils.media('>=medium') {
     padding-top: $toolbar-padding-top;
   }
@@ -78,45 +76,6 @@
 }
 
 :host-context(ion-modal:not(.kirby-modal-full-height)) {
->>>>>>> d2857a1e
-  @include utils.media('>=medium') {
-    @include contain-content;
-  }
-<<<<<<< HEAD
-}
-
-ion-header ion-toolbar {
-  --padding-start: #{$toolbar-padding};
-  --padding-end: #{$toolbar-padding};
-  --padding-bottom: #{$toolbar-padding};
-  --padding-top: #{$toolbar-padding};
-  --border-width: 0;
-  --background: transparent;
-  --color: var(--kirby-modal-color, #{utils.get-color('black')});
-
-  button {
-    color: var(--color);
-  }
-
-  @include phablet-toolbar-padding;
-}
-
-:host {
-  --vh100: var(--vh, 1vh) * 100; /// Fixes an issue with vh units on iOS Safari
-  --header-height: 0;
-  --footer-height: 0;
-
-  &.drawer {
-    // Prevent iOS safe-area padding-top on drawer flavor
-    // as this is already applied on the top-level modal itself
-    // in /scss/_global-styles.scss:
-    ion-header ion-toolbar:first-of-type {
-      padding-top: 0;
-    }
-  }
-}
-
-:host-context(ion-modal:not(.kirby-modal-full-height)) {
   @include utils.media('>=medium') {
     @include contain-content;
   }
@@ -124,12 +83,6 @@
   &.drawer {
     @include contain-content;
   }
-=======
-
-  &.drawer {
-    @include contain-content;
-  }
->>>>>>> d2857a1e
 }
 
 // Ensure iOS safe-area padding-top on default/modal flavor
