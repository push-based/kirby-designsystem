import {
  AfterContentChecked,
  AfterViewInit,
  ChangeDetectionStrategy,
  ChangeDetectorRef,
  Component,
  ContentChild,
  ContentChildren,
  Directive,
  ElementRef,
  EventEmitter,
  HostBinding,
  HostListener,
  Input,
  OnChanges,
  OnDestroy,
  OnInit,
  Optional,
  Output,
  QueryList,
  Renderer2,
  SimpleChanges,
  SkipSelf,
  TemplateRef,
  ViewChild,
} from '@angular/core';
import { NavigationEnd, NavigationStart, Router, RouterEvent } from '@angular/router';
import {
  IonBackButtonDelegate,
  IonContent,
  IonFooter,
  IonHeader,
  IonRefresher,
} from '@ionic/angular';
import { Observable, Subject } from 'rxjs';
import { distinctUntilChanged, filter, takeUntil } from 'rxjs/operators';

import { KirbyAnimation } from '../../animation/kirby-animation';
import { FitHeadingConfig } from '../../directives/fit-heading/fit-heading.directive';
import { WindowRef } from '../../types/window-ref';
import { ModalWrapperComponent } from '../modal/modal-wrapper/modal-wrapper.component';
import { ModalNavigationService } from '../modal/services/modal-navigation.service';
import {
  ModalElementComponent,
  ModalElementsAdvertiser,
  ModalElementType,
} from '../modal/services/modal.interfaces';
import { selectedTabClickEvent } from '../tabs/tab-button/tab-button.events';
import { TabsComponent } from '../tabs/tabs.component';

type stickyConfig = { sticky: boolean };
type fixedConfig = { fixed: boolean };

/**
 * Event emitted when "pull-to-refresh" begins.
 */
export interface PullToRefreshEvent {
  /**
   * Invoke this callback-method when action to perform upon "pull-to-refresh" completes.
   */
  complete();
}

@Directive({
  selector: '[kirbyPageTitle]',
})
export class PageTitleDirective {}

@Directive({
  selector: '[kirbyPageSubtitle]',
})
export class PageSubtitleDirective {}

@Directive({
  selector: '[kirbyPageToolbarTitle]',
})
export class PageToolbarTitleDirective {}

@Directive({
  selector: '[kirbyPageActions]',
})
export class PageActionsDirective {
  @Input('kirbyPageActions') config: stickyConfig | fixedConfig;
  private readonly stickyDefault = true;
  private readonly fixedDefault = false;

  constructor(public template: TemplateRef<any>) {}

  get isSticky(): boolean {
    return this.config ? (this.config as stickyConfig).sticky : this.stickyDefault;
  }

  get isFixed(): boolean {
    return this.config ? (this.config as fixedConfig).fixed : this.fixedDefault;
  }
}

@Directive({
  selector: '[kirbyPageContent]',
})
export class PageContentDirective {
  @Input('kirbyPageContent') config: fixedConfig;

  constructor(public template: TemplateRef<any>) {}

  get isFixed(): boolean {
    return this.config && this.config.fixed;
  }
}

@Directive({
  selector: '[kirbyPageFixedTopContent]',
})
export class PageFixedTopContentDirective {}

@Component({
  selector: 'kirby-page-progress',
  template: ` <ng-content></ng-content> `,
  styles: [':host {display: flex}'],
})
export class PageProgressComponent extends ModalElementComponent implements OnInit {
  // TODO: Find alternative implementation, which aligns with future page configuration / consumption
  // This implementation was chosen over expanding `moveChild` method in component wrapper with yet another scenario
  @HostBinding('attr.slot') slot = 'start';

  constructor(
    @Optional() @SkipSelf() private modalWrapper: ModalWrapperComponent,
    @Optional() modalElementsAdvertiser: ModalElementsAdvertiser,
    elementRef: ElementRef<HTMLElement>
  ) {
    super(ModalElementType.PAGE_PROGRESS, elementRef, modalElementsAdvertiser);
  }

  ngOnInit(): void {
    if (this.modalWrapper && this.modalWrapper.config.flavor === 'drawer') {
      this.slot = 'end';
    }
  }
}
@Component({
  selector: 'kirby-page-title',
  template: ` <ng-content></ng-content> `,
})
export class PageTitleComponent extends ModalElementComponent {
  constructor(
    elementRef: ElementRef<HTMLElement>,
    @Optional() modalElementsAdvertiser: ModalElementsAdvertiser
  ) {
    super(ModalElementType.TITLE, elementRef, modalElementsAdvertiser);
  }
}

@Component({
  selector: 'kirby-page-content',
  template: ` <ng-content></ng-content> `,
})
export class PageContentComponent {}

@Component({
  selector: 'kirby-page-actions',
  template: ` <ng-content select="button[kirby-button]"></ng-content> `,
})
export class PageActionsComponent {}

@Component({
  selector: 'kirby-page',
  templateUrl: './page.component.html',
  styleUrls: ['./page.component.scss'],
  changeDetection: ChangeDetectionStrategy.OnPush,
})
export class PageComponent
  implements OnInit, OnDestroy, AfterViewInit, AfterContentChecked, OnChanges
{
  @Input() title: string;
  @Input() subtitle: string;
  @Input() toolbarTitle: string;
  @Input() titleAlignment: 'left' | 'center' | 'right' = 'left';
  @Input() defaultBackHref: string;
  @Input() hideBackButton: boolean;
  @Input() titleMaxLines: number;

  private _tabBarBottomHidden: boolean;
  public get tabBarBottomHidden(): boolean {
    return this._tabBarBottomHidden;
  }
  @Input()
  public set tabBarBottomHidden(value: boolean) {
    if (this.tabsComponent) {
      // as we are setting a class on tabs, we need this to happen in a separate cd cycle
      setTimeout(() => (this.tabsComponent.tabBarBottomHidden = value));
    }
    this._tabBarBottomHidden = value;
  }

  @Output() enter = new EventEmitter<void>();
  @Output() leave = new EventEmitter<void>();
  @Output() refresh = new EventEmitter<PullToRefreshEvent>();
  @Output() backButtonClick = new EventEmitter<Event>();

  @ViewChild(IonContent, { static: true }) private content?: IonContent;
  @ViewChild(IonContent, { static: true, read: ElementRef })
  private ionContentElement: ElementRef<HTMLIonContentElement>;
  @ViewChild(IonHeader, { static: true, read: ElementRef })
  ionHeaderElement: ElementRef<HTMLIonHeaderElement>;
  @ViewChild(IonFooter, { static: true, read: ElementRef })
  private ionFooterElement: ElementRef<HTMLIonFooterElement>;

  @ViewChild(IonBackButtonDelegate, { static: false })
  private backButtonDelegate: IonBackButtonDelegate;
  @ViewChild('pageTitle', { static: false, read: ElementRef })
  private pageTitle: ElementRef;

  @ViewChild('simpleTitleTemplate', { static: true, read: TemplateRef })
  private simpleTitleTemplate: TemplateRef<any>;
  @ViewChild('simpleToolbarTitleTemplate', { static: true, read: TemplateRef })
  private simpleToolbarTitleTemplate: TemplateRef<any>;
  @ContentChild(PageToolbarTitleDirective, { static: false, read: TemplateRef })
  private customToolbarTitleTemplate: TemplateRef<any>;
  @ContentChild(PageTitleDirective, { static: false, read: TemplateRef })
  customTitleTemplate: TemplateRef<any>;
  @ContentChild(PageSubtitleDirective, { static: false, read: TemplateRef })
  customSubtitleTemplate: TemplateRef<any>;
  @ContentChildren(PageActionsDirective)
  customActions: QueryList<PageActionsDirective>;
  @ContentChildren(PageContentDirective)
  private customContent: QueryList<PageContentDirective>;

  @ContentChild(PageFixedTopContentDirective, { static: false, read: TemplateRef })
  fixedTopContent: TemplateRef<any>;
  @ViewChild('fixedTopContent', { static: false, read: ElementRef })
  private fixedTopContentRef;

  @ViewChild('ionRefresher', { static: false, read: ElementRef })
  private ionRefresher: ElementRef;

  hasPageTitle: boolean;
  hasPageSubtitle: boolean;
  hasActionsInPage: boolean;
  toolbarTitleVisible: boolean;
  toolbarFixedActionsVisible: boolean;
  toolbarStickyActionsVisible: boolean;
  fixedTopContentVisible = true;

  fitHeadingConfig: FitHeadingConfig;

  toolbarTitleTemplate: TemplateRef<any>;
  customContentTemplate: TemplateRef<any>;
  pageActionsTemplate: TemplateRef<any>;
  fixedContentTemplate: TemplateRef<any>;
  stickyActionsTemplate: TemplateRef<any>;
  fixedActionsTemplate: TemplateRef<any>;
  fixedTopContentTemplate: TemplateRef<any>;

  private fixedTopContentIntersectionObserverRef = this.fixedTopContentIntersectionObserver();
  private pageTitleIntersectionObserverRef: IntersectionObserver =
    this.pageTitleIntersectionObserver();

  private refresherMutationObserverRef = this.refresherMutationObserver();
  private refresherActive$ = new Subject<boolean>();

  private url: string;
  private isActive: boolean;

  private ngOnDestroy$: Subject<void> = new Subject<void>();
  private navigationStart$: Observable<RouterEvent> = this.router.events.pipe(
    takeUntil(this.ngOnDestroy$),
    filter((event: RouterEvent) => event instanceof NavigationStart)
  );

  private navigationEnd$: Observable<RouterEvent> = this.router.events.pipe(
    takeUntil(this.ngOnDestroy$),
    filter((event: RouterEvent) => event instanceof NavigationEnd)
  );

  constructor(
    private elementRef: ElementRef,
    private renderer: Renderer2,
    private router: Router,
    private changeDetectorRef: ChangeDetectorRef,
    private modalNavigationService: ModalNavigationService,
    @Optional() @SkipSelf() private tabsComponent: TabsComponent
  ) {}

  ngOnInit(): void {
    this.removeWrapper();
    this.refresherActive$
      .pipe(
        takeUntil(this.ngOnDestroy$),
        filter((value) => value === true || value === false),
        distinctUntilChanged()
      )
      .subscribe((active) => {
        this.toggleFixedTopContentIntersectionObserver(!active);
      });
  }

  ngOnChanges(changes: SimpleChanges): void {
    if (changes.titleMaxLines) {
      this.fitHeadingConfig = {
        ...this.fitHeadingConfig,
        maxLines: changes.titleMaxLines.currentValue,
      };
    }
    if (changes.subtitle && !changes.subtitle.isFirstChange) {
      this.subtitle = changes.title.currentValue;
      this.hasPageSubtitle = this.subtitle !== undefined;
    }
  }

  ngAfterViewInit(): void {
    // This instance has observed a page enter so register the correct url for this instance
    this.url = this.router.url;
    this.onEnter();

    // Watch navigation events for page enter and leave
    this.navigationStart$.subscribe((event: NavigationStart) => {
      if (
        event.url !== this.url &&
        !this.modalNavigationService.isModalRoute(this.url) &&
        !this.modalNavigationService.isModalRoute(event.url)
      ) {
        this.onLeave();
      }
    });

    this.navigationEnd$.subscribe((event: NavigationEnd) => {
      if (event.urlAfterRedirects === this.url) {
        this.onEnter();
      }
    });

    this.interceptBackButtonClicksSetup();
  }

  ngAfterContentChecked(): void {
    this.initializeTitle();
    this.initializeActions();
    this.initializeContent();
    this.initializeFixedTopContent();
    this.changeDetectorRef.detectChanges();
  }

  ngOnDestroy(): void {
    this.ngOnDestroy$.next();
    this.ngOnDestroy$.complete();

    this.pageTitleIntersectionObserverRef.disconnect();
<<<<<<< HEAD
    this.fixedTopContentIntersectionObserverRef.disconnect();
    this.refresherMutationObserverRef.disconnect();

    this.windowRef.nativeWindow.removeEventListener(selectedTabClickEvent, () => {
      this.content.scrollToTop(KirbyAnimation.Duration.LONG);
    });
=======
>>>>>>> e4e52b66
  }

  delegateRefreshEvent(event: any): void {
    this.refresh.emit({
      complete: event.target.complete.bind(event.target),
    });
  }

  private onEnter() {
    if (this.isActive) return;
    this.isActive = true;

    this.enter.emit();
    if (this.pageTitle) {
      this.pageTitleIntersectionObserverRef.observe(this.pageTitle.nativeElement);
    }

    this.toggleFixedTopContentIntersectionObserver(true);
    this.toggleRefresherMutationObserver(true);
  }

  private onLeave() {
    if (!this.isActive) return;
    this.isActive = false;

    this.leave.emit();
    if (this.pageTitle) {
      this.pageTitleIntersectionObserverRef.unobserve(this.pageTitle.nativeElement);
    }

    this.toggleFixedTopContentIntersectionObserver(false);
    this.toggleRefresherMutationObserver(false);

    if (this.tabBarBottomHidden && this.tabsComponent) {
      this.tabsComponent.tabBarBottomHidden = false;
    }
  }

  private interceptBackButtonClicksSetup() {
    // Intercept back-button click events, defaulting to the built-in click-handler.
    if (this.backButtonClick.observers.length === 0) {
      this.backButtonClick
        .pipe(takeUntil(this.ngOnDestroy$))
        .subscribe(this.backButtonDelegate.onClick.bind(this.backButtonDelegate));
    }
    this.backButtonDelegate.onClick = (event: Event) => {
      this.backButtonClick.emit(event);
    };
  }

  private initializeTitle() {
    // Ensures initializeTitle() won't run, if already initialized
    if (this.hasPageTitle) return;
    this.hasPageTitle = this.title !== undefined || !!this.customTitleTemplate;
    this.toolbarTitleVisible = !this.hasPageTitle;
    this.hasPageSubtitle = this.subtitle !== undefined || !!this.customSubtitleTemplate;

    if (this.hasPageTitle) {
      setTimeout(() => {
        this.pageTitleIntersectionObserverRef.observe(this.pageTitle.nativeElement);
      });
    }

    const defaultTitleTemplate = this.customTitleTemplate || this.simpleTitleTemplate;
    /* eslint-disable */
    // prettier-ignore
    this.toolbarTitleTemplate = this.customToolbarTitleTemplate
      ? this.customToolbarTitleTemplate
      : typeof this.toolbarTitle === 'string'
        ? this.simpleToolbarTitleTemplate
        : defaultTitleTemplate;
  }

  private initializeActions() {
    this.customActions.forEach((pageAction) => {
      if (pageAction.isFixed) {
        this.fixedActionsTemplate = pageAction.template;
        this.toolbarFixedActionsVisible = true;
      } else {
        this.pageActionsTemplate = pageAction.template;
        if (pageAction.isSticky) {
          this.stickyActionsTemplate = pageAction.template;
        }
      }
    });
    this.hasActionsInPage = !!this.pageActionsTemplate;
  }

  private initializeContent() {
    this.customContent.forEach((content) => {
      if (content.isFixed) {
        this.fixedContentTemplate = content.template;
      } else {
        this.customContentTemplate = content.template;
      }
    });
  }

  private initializeFixedTopContent() {
    this.fixedTopContentTemplate = this.fixedTopContent;
  }

  private removeWrapper() {
    const parent = this.elementRef.nativeElement.parentNode;
    this.renderer.removeChild(parent, this.elementRef.nativeElement);
    this.renderer.appendChild(parent, this.ionHeaderElement.nativeElement);
    this.renderer.appendChild(parent, this.ionContentElement.nativeElement);
    this.renderer.appendChild(parent, this.ionFooterElement.nativeElement);
  }

  private pageTitleIntersectionObserver() {
    const options = {
      rootMargin: '0px',
    };

    let initialized = false;
    const callback = (entries) => {
      if (initialized) {
        this.toolbarTitleVisible = !entries[0].isIntersecting;
        this.toolbarStickyActionsVisible = !entries[0].isIntersecting;
        this.changeDetectorRef.detectChanges();
      } else {
        initialized = true;
      }
    };
    return new IntersectionObserver(callback, options);
  }

  @HostListener('window:keyboardWillShow', ['$event'])
  _onKeyboardWillShow(info?: { keyboardHeight: number }) {
    if (info && info.keyboardHeight) {
      this.ionContentElement.nativeElement.style.setProperty(
        '--keyboard-offset',
        `${info.keyboardHeight}px`
      );
    }
  }

  @HostListener('window:keyboardWillHide')
  _onKeyboardWillHide() {
    this.ionContentElement.nativeElement.style.setProperty('--keyboard-offset', '0px');
  }

<<<<<<< HEAD
  private toggleFixedTopContentIntersectionObserver(observe: boolean) {
    const fixedContentNativeElement = this.fixedTopContentRef?.nativeElement;

    if (fixedContentNativeElement) {
      observe
        ? this.fixedTopContentIntersectionObserverRef.observe(fixedContentNativeElement)
        : this.fixedTopContentIntersectionObserverRef.unobserve(fixedContentNativeElement);
    }
  }

  private toggleRefresherMutationObserver(observe: boolean) {
    const refresherNativeElement = this.ionRefresher?.nativeElement;
    const options = { attributes: true, childList: false };

    if (refresherNativeElement && observe) {
      this.refresherMutationObserverRef.observe(refresherNativeElement, options);
    } else if (!observe) {
      this.refresherMutationObserverRef.disconnect();
    }
  }

  private fixedTopContentIntersectionObserver() {
    const options = {
      rootMargin: '0px',
      threshold: 0,
    };

    let initialized = false;
    const callback = (entries) => {
      if (initialized) {
        this.fixedTopContentVisible = entries[0].isIntersecting;
        this.changeDetectorRef.detectChanges();
      } else {
        initialized = true;
      }
    };

    return new IntersectionObserver(callback, options);
  }

  private refresherMutationObserver(): MutationObserver {
    let initialized = false;
    const callback = (mutationList: MutationRecord[], _observer: MutationObserver) => {
      if (initialized) {
        mutationList.forEach((mutation) => {
          if (mutation.type === 'attributes' && mutation.attributeName === 'class') {
            const className: string[] = (mutation.target as any).className.split(' ');

            if (className.includes('refresher-active')) {
              this.refresherActive$.next(true);
            } else {
              this.refresherActive$.next(false);
            }
          }
        });
      } else {
        initialized = true;
      }
    };

    return new MutationObserver(callback);
  }
=======
  @HostListener(`window:${selectedTabClickEvent}`)
  _onSelectedTabClick() {
    if (this.content) {
      this.content.scrollToTop(KirbyAnimation.Duration.LONG);
    }
  }
>>>>>>> e4e52b66
}<|MERGE_RESOLUTION|>--- conflicted
+++ resolved
@@ -345,15 +345,12 @@
     this.ngOnDestroy$.complete();
 
     this.pageTitleIntersectionObserverRef.disconnect();
-<<<<<<< HEAD
     this.fixedTopContentIntersectionObserverRef.disconnect();
     this.refresherMutationObserverRef.disconnect();
 
     this.windowRef.nativeWindow.removeEventListener(selectedTabClickEvent, () => {
       this.content.scrollToTop(KirbyAnimation.Duration.LONG);
     });
-=======
->>>>>>> e4e52b66
   }
 
   delegateRefreshEvent(event: any): void {
@@ -497,7 +494,6 @@
     this.ionContentElement.nativeElement.style.setProperty('--keyboard-offset', '0px');
   }
 
-<<<<<<< HEAD
   private toggleFixedTopContentIntersectionObserver(observe: boolean) {
     const fixedContentNativeElement = this.fixedTopContentRef?.nativeElement;
 
@@ -560,12 +556,11 @@
 
     return new MutationObserver(callback);
   }
-=======
+
   @HostListener(`window:${selectedTabClickEvent}`)
   _onSelectedTabClick() {
     if (this.content) {
       this.content.scrollToTop(KirbyAnimation.Duration.LONG);
     }
   }
->>>>>>> e4e52b66
 }