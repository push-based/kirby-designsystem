--- conflicted
+++ resolved
@@ -1,10 +1,6 @@
-<<<<<<< HEAD
-@use "sass:color";
-@use "sass:map";
+@use 'sass:color';
+@use 'sass:map';
 @use '~@kirbydesign/core/src/scss/interaction-state';
-=======
-@use 'sass:map';
->>>>>>> 85c51a31
 @use '~@kirbydesign/core/src/scss/utils';
 
 $radio-icon-padding: utils.size('xxxxs');
@@ -84,6 +80,7 @@
 
   &::part(container) {
     @include interaction-state.transition(background-color);
+
     background-color: utils.get-color('white');
   }
 
@@ -114,19 +111,6 @@
     }
   }
 
-<<<<<<< HEAD
-=======
-  // Only apply focus ring if pointer device can hover
-  // (effectively desktop/mouse devices):
-  @include utils.focus {
-    &::part(container) {
-      // Apply focus ring through box-shadow to keep circle shape and default border:
-      box-shadow: 0 0 0 1px #{utils.get-color('background-color')},
-        0 0 0 3px #{utils.$focus-ring-color};
-    }
-  }
-
->>>>>>> 85c51a31
   &.radio-checked {
     --border-width: 0;
 
