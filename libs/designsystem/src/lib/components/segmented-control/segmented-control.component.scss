--- conflicted
+++ resolved
@@ -35,19 +35,13 @@
       }
     }
   }
+
   &.compact {
     padding-inline: utils.size('xxxxs');
   }
 }
 
 ion-segment {
-<<<<<<< HEAD
-  --background: #{utils.get-color('white')};
-  display: inline-flex; //The segmented control itself is block-level, but we don't want the background to stretch
-  width: auto; //The segmented control itself is block-level, but we don't want the background to stretch
-  overflow: visible; //Ensures the badge is not cut off
-  contain: unset; //Ensures the badge is not cut off
-=======
   display: inline-flex; // The segmented control itself is block-level, but we don't want the background to stretch
   width: auto; // The segmented control itself is block-level, but we don't want the background to stretch
   overflow: visible; // Ensures the badge is not cut off
@@ -55,25 +49,14 @@
 
   --background: #{utils.get-color('white')};
 
->>>>>>> 85c51a31
   border-radius: utils.$border-radius-round;
 }
 
 ion-segment-button {
-<<<<<<< HEAD
   @include interaction-state.apply-focus-part($part: 'native');
   @include ionic.apply-hover;
   @include utils.accessible-target-size;
 
-=======
-  @include utils.accessible-target-size;
-
-  min-height: utils.size('xl');
-  font-weight: utils.font-weight('normal');
-  font-size: utils.font-size('s');
-  text-transform: none;
-
->>>>>>> 85c51a31
   --border-radius: #{utils.$border-radius-round};
   --border-style: none;
   --background: none;
@@ -89,13 +72,10 @@
   --margin-start: 0;
   --margin-top: 0;
 
-<<<<<<< HEAD
   min-height: utils.size('xl');
   font-weight: utils.font-weight('normal');
   font-size: utils.font-size('s');
   text-transform: none;
-=======
->>>>>>> 85c51a31
   margin: 0;
 
   // NOTE: This is a custom implementation of the hover interaction state;
@@ -111,6 +91,7 @@
   &::part(native)::after {
     @include ionic.transition;
   }
+
   // end NOTE
 
   &::part(indicator) {
