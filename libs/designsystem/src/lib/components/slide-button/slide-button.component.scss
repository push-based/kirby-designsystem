--- conflicted
+++ resolved
@@ -15,7 +15,6 @@
 $slide-button-text-padding: 0 $slide-button-container-radius 0 $total-slider-thumb-width;
 
 @mixin _slider-thumb() {
-<<<<<<< HEAD
   @include interaction-state.transition;
   @include interaction-state.apply-hover {
     background-color: color.scale(
@@ -24,10 +23,7 @@
     );
   }
 
-  -webkit-appearance: none;
-=======
   appearance: none;
->>>>>>> 85c51a31
   border-radius: 50%;
   background-color: $slider-thumb-bg-color;
   background-image: url('/assets/kirby/icons/svg/arrow-more.svg');
@@ -80,7 +76,7 @@
   }
 
   .slide-button {
-    @include interaction-state.apply-focus-visible() {
+    @include interaction-state.apply-focus-visible {
       outline: none;
     }
 
