--- conflicted
+++ resolved
@@ -1,31 +1,3 @@
-<<<<<<< HEAD
-import { Component, forwardRef, Input } from '@angular/core';
-
-import { ButtonComponent, ButtonSize, NotificationColor } from '@kirbydesign/designsystem';
-
-// #region AUTO-GENERATED - PLEASE DON'T EDIT CONTENT WITHIN!
-@Component({
-  // tslint:disable-next-line: component-selector
-  selector: 'button[kirby-button],Button[kirby-button]',
-  template: '<ng-content></ng-content>',
-  providers: [
-    {
-      provide: ButtonComponent,
-      useExisting: forwardRef(() => MockButtonComponent),
-    },
-  ],
-})
-export class MockButtonComponent {
-  @Input() attentionLevel: '1' | '2' | '3';
-  @Input() isDestructive: boolean;
-  @Input() themeColor: NotificationColor;
-  @Input() expand: 'full' | 'block';
-  @Input() isFloating: boolean;
-  @Input() size: ButtonSize;
-}
-
-// #endregion
-=======
 import { Component, forwardRef, Input } from '@angular/core';
 
 import { ButtonComponent, ButtonSize, NotificationColor } from '@kirbydesign/designsystem';
@@ -44,6 +16,7 @@
 })
 export class MockButtonComponent {
   @Input() attentionLevel: '1' | '2' | '3' | '4';
+  @Input() noDecoration: boolean;
   @Input() isDestructive: boolean;
   @Input() themeColor: NotificationColor;
   @Input() expand: 'full' | 'block';
@@ -51,5 +24,4 @@
   @Input() size: ButtonSize | `${ButtonSize}`;
 }
 
-// #endregion
->>>>>>> 85c51a31
+// #endregion