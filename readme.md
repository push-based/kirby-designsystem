--- conflicted
+++ resolved
@@ -220,8 +220,6 @@
 
 _**Please note:** If you don't want the additional http request for the polyfill loader, you can copy the contents of `node_modules/@kirbydesign/designsystem/polyfills/resize-observer-polyfill-loader.js` into a `script` tag in `index.html` instead_
 
-<<<<<<< HEAD
-=======
 ## Chart Components
 
 The Kirby chart components use Highcharts. Note that this is a licensed product.
@@ -230,7 +228,6 @@
 
 If you wish to contribute new features, bug fixes or something third to the project have a look at the [contribution guidelines](./github/CONTRIBUTING.md).
 
->>>>>>> db4136a9
 [angular]: https://angular.io
 [jasmine]: https://jasmine.github.io/
 [jest]: https://jestjs.io/
