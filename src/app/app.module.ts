import { NgModule } from '@angular/core';
import { BrowserModule } from '@angular/platform-browser';

import { AppRoutingModule } from './app-routing.module';
import { AppComponent } from './app.component';
import { HomeComponent } from './home/home.component';
import { CardComponent } from './card/card.component';
import { ButtonComponent } from './button/button.component';
import { ListComponent } from './list/list.component';
import { CardExampleComponent } from './examples/card-example/card-example.component';
import { CardDesignerComponent } from './design/card-designer/card-designer.component';
import { ButtonExampleComponent } from './examples/button-example/button-example.component';
<<<<<<< HEAD
import { SideNavComponent } from './page/side-nav/side-nav.component';
import { HeaderComponent } from './page/header/header.component';
=======
import { CardShowcaseComponent } from './showcase/card-showcase/card-showcase.component';
>>>>>>> c30f2157


@NgModule({
  declarations: [
    AppComponent,
    HomeComponent,
    CardComponent,
    ButtonComponent,
    ListComponent,
    CardExampleComponent,
    CardDesignerComponent,
    ButtonExampleComponent,
<<<<<<< HEAD
    SideNavComponent,
    HeaderComponent,
=======
    CardShowcaseComponent,
>>>>>>> c30f2157
  ],
  imports: [
    BrowserModule,
    AppRoutingModule,
  ],
  providers: [],
  bootstrap: [AppComponent]
})
export class AppModule { }<|MERGE_RESOLUTION|>--- conflicted
+++ resolved
@@ -10,12 +10,9 @@
 import { CardExampleComponent } from './examples/card-example/card-example.component';
 import { CardDesignerComponent } from './design/card-designer/card-designer.component';
 import { ButtonExampleComponent } from './examples/button-example/button-example.component';
-<<<<<<< HEAD
 import { SideNavComponent } from './page/side-nav/side-nav.component';
 import { HeaderComponent } from './page/header/header.component';
-=======
 import { CardShowcaseComponent } from './showcase/card-showcase/card-showcase.component';
->>>>>>> c30f2157
 
 
 @NgModule({
@@ -28,12 +25,9 @@
     CardExampleComponent,
     CardDesignerComponent,
     ButtonExampleComponent,
-<<<<<<< HEAD
     SideNavComponent,
     HeaderComponent,
-=======
     CardShowcaseComponent,
->>>>>>> c30f2157
   ],
   imports: [
     BrowserModule,
