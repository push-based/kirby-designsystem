--- conflicted
+++ resolved
@@ -1,40 +1,6 @@
 import {NgModule} from '@angular/core';
 import {BrowserModule} from '@angular/platform-browser';
 
-<<<<<<< HEAD
-import { AppRoutingModule } from './app-routing.module';
-import { AppComponent } from './app.component';
-import { HomeComponent } from './home/home.component';
-import { CardComponent } from './card/card.component';
-import { ButtonComponent } from './button/button.component';
-import { ListComponent } from './list/list.component';
-import { CardExampleComponent } from './examples/card-example/card-example.component';
-import { CardDesignerComponent } from './design/card-designer/card-designer.component';
-import { ButtonExampleComponent } from './examples/button-example/button-example.component';
-import { CardShowcaseComponent } from './showcase/card-showcase/card-showcase.component';
-import { ComponentTemplateViewerComponent } from './shared/component-template-viewer/component-template-viewer.component';
-
-
-@NgModule({
-  declarations: [
-    AppComponent,
-    HomeComponent,
-    CardComponent,
-    ButtonComponent,
-    ListComponent,
-    CardExampleComponent,
-    CardDesignerComponent,
-    ButtonExampleComponent,
-    CardShowcaseComponent,
-    ComponentTemplateViewerComponent,
-  ],
-  imports: [
-    BrowserModule,
-    AppRoutingModule,
-  ],
-  providers: [],
-  bootstrap: [AppComponent]
-=======
 import {AppRoutingModule} from './app-routing.module';
 import {AppComponent} from './app.component';
 import {HomeComponent} from './home/home.component';
@@ -47,6 +13,7 @@
 import {SideNavComponent} from './page/side-nav/side-nav.component';
 import {HeaderComponent} from './page/header/header.component';
 import {CardShowcaseComponent} from './showcase/card-showcase/card-showcase.component';
+import {ComponentTemplateViewerComponent} from './shared/component-template-viewer/component-template-viewer.component';
 import {IntroComponent} from './intro/intro.component';
 
 
@@ -63,6 +30,7 @@
         SideNavComponent,
         HeaderComponent,
         CardShowcaseComponent,
+        ComponentTemplateViewerComponent,
         IntroComponent
     ],
     imports: [
@@ -71,7 +39,6 @@
     ],
     providers: [],
     bootstrap: [AppComponent]
->>>>>>> f0598228
 })
 export class AppModule {
 }