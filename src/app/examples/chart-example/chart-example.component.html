<kirby-card>
    <kirby-card-header [title]="'Donut'"></kirby-card-header>
    <kirby-chart [height]="320" [type]="'donut'" [showDataLabels]="true" [description]="'Accessibility description goes here'"
        [data]="[
        {
            name: 'Boomerangs 25%',
            y: 25,
            label: '25%'
        },
        {
            name: 'Bubbles 41%',
            y: 41,
            label: '41%'
        },
        {
            name: 'Jumping 33%',
            y: 33,
            label: '33%'
        },
        {
            name: 'Christmas < 1%',
            y: 1,
            label: '< 1%'
        }]">
    </kirby-chart>
</kirby-card>

<kirby-card>
    <kirby-card-header [title]="'Pie'"></kirby-card-header>
<<<<<<< HEAD
    <kirby-chart [height]="320" [type]="'pie'" [dataLabelsEnabled]="false" [description]="'Accessibility description goes here'"
=======
    <kirby-chart [height]="320" [type]="'pie'" [showDataLabels]="false" [description]="'Accessibility description goes here'"
>>>>>>> 25a94bdd
        [data]="[
            {
                name: 'Boomerangs 25%',
                y: 25,
                label: '25%'
            },
            {
                name: 'Bubbles 41%',
                y: 41,
                label: '41%'
            },
            {
                name: 'Jumping 33%',
                y: 33,
                label: '33%'
            },
            {
                name: 'Christmas < 1%',
                y: 1,
                label: '< 1%'
            }
        ]"></kirby-chart>
</kirby-card>

<kirby-card>
    <kirby-card-header [title]="'Areaspline'"></kirby-card-header>
    <kirby-chart [height]="240" [type]="'areaspline'" [description]="'Accessibility description goes here'" [data]="data">
        <!-- data = [1600.90, 1710.50, 1060.40, 1290.20, 1440.00, 1460.00, 1350.60, 1480.50, 1800.40, 1940.10, 1950.60, 1700.40, 1600.90, 1710.50, 1060.40, 1290.20, 1440.00, 1460.00, 1350.60, 1480.50, 1800.40, 1940.10, 1950.60, 1700.40] -->
    </kirby-chart>
    <kirby-card-footer>
        <!-- example period selector -->
        <div>
            <span (click)="data = [200, 100, 300, 100, 200, 300, 200]">Jan </span>
            <span (click)="data = [100, 100, 100, 400, 200, 200, 200]">Feb </span>
            <span (click)="data = [500, 400, 300, 200, 100, 200, 300]">Mar </span>
        </div>
    </kirby-card-footer>
</kirby-card><|MERGE_RESOLUTION|>--- conflicted
+++ resolved
@@ -27,11 +27,7 @@
 
 <kirby-card>
     <kirby-card-header [title]="'Pie'"></kirby-card-header>
-<<<<<<< HEAD
-    <kirby-chart [height]="320" [type]="'pie'" [dataLabelsEnabled]="false" [description]="'Accessibility description goes here'"
-=======
     <kirby-chart [height]="320" [type]="'pie'" [showDataLabels]="false" [description]="'Accessibility description goes here'"
->>>>>>> 25a94bdd
         [data]="[
             {
                 name: 'Boomerangs 25%',
