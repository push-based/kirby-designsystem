<kirby-card>
    <kirby-card-header [title]="'Donut'"></kirby-card-header>
<<<<<<< HEAD
    <kirby-chart [height]="320" [type]="'donut'" [dataLabelsEnabled]="true" [description]="'Accessibility description goes here'"
        [data]="[
        {
            name: 'Boomerangs 20%',
            y: 20,
            label: '20%'
        },
        {
            name: 'Bubbles 41%',
            y: 41,
            label: '41%'
        },
        {
            name: 'Jumping 33%',
            y: 33,
            label: '33%'
        },
        {
            name: 'Christmas < 1%',
            y: 1,
            label: '< 1%'
        }]">
    </kirby-chart>
    <kirby-card-footer>
        <button kirby-button>Button</button>
    </kirby-card-footer>
</kirby-card>

<kirby-card>
    <kirby-card-header [title]="'Areaspline'"></kirby-card-header>
    <kirby-chart [height]="320" [type]="'areaspline'" [description]="'Accessibility description goes here'"
        [data]="[160.9, 171.5, 106.4, 129.2, 144.0, 146.0, 135.6, 148.5, 180.4, 194.1, 195.6, 170.4]">
    </kirby-chart>
=======
    <kirby-chart [height]="320" [type]="'donut'" [dataLabelsEnabled]="true" [description]="'Accessibility description goes here'" [data]="[
    {
        name: 'Boomerangs 25%',
        y: 25,
        label: '25%'
    },
    {
        name: 'Bubbles 41%',
        y: 41,
        label: '41%'
    },
    {
        name: 'Jumping 33%',
        y: 33,
        label: '33%'
    },
    {
        name: 'Christmas < 1%',
        y: 1,
        label: '< 1%'
    }
]"></kirby-chart>
>>>>>>> bd485025
    <kirby-card-footer>
        <button kirby-button>Button</button>
    </kirby-card-footer>
</kirby-card><|MERGE_RESOLUTION|>--- conflicted
+++ resolved
@@ -1,40 +1,5 @@
 <kirby-card>
     <kirby-card-header [title]="'Donut'"></kirby-card-header>
-<<<<<<< HEAD
-    <kirby-chart [height]="320" [type]="'donut'" [dataLabelsEnabled]="true" [description]="'Accessibility description goes here'"
-        [data]="[
-        {
-            name: 'Boomerangs 20%',
-            y: 20,
-            label: '20%'
-        },
-        {
-            name: 'Bubbles 41%',
-            y: 41,
-            label: '41%'
-        },
-        {
-            name: 'Jumping 33%',
-            y: 33,
-            label: '33%'
-        },
-        {
-            name: 'Christmas < 1%',
-            y: 1,
-            label: '< 1%'
-        }]">
-    </kirby-chart>
-    <kirby-card-footer>
-        <button kirby-button>Button</button>
-    </kirby-card-footer>
-</kirby-card>
-
-<kirby-card>
-    <kirby-card-header [title]="'Areaspline'"></kirby-card-header>
-    <kirby-chart [height]="320" [type]="'areaspline'" [description]="'Accessibility description goes here'"
-        [data]="[160.9, 171.5, 106.4, 129.2, 144.0, 146.0, 135.6, 148.5, 180.4, 194.1, 195.6, 170.4]">
-    </kirby-chart>
-=======
     <kirby-chart [height]="320" [type]="'donut'" [dataLabelsEnabled]="true" [description]="'Accessibility description goes here'" [data]="[
     {
         name: 'Boomerangs 25%',
@@ -57,7 +22,6 @@
         label: '< 1%'
     }
 ]"></kirby-chart>
->>>>>>> bd485025
     <kirby-card-footer>
         <button kirby-button>Button</button>
     </kirby-card-footer>
