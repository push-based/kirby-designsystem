<ScrollView>
    <StackLayout>
        <FlexboxLayout>
            <kirby-card class="theme--cookbook">
                <kirby-card-header [title]="'Donut'" [subtitle]="'Example'">
                </kirby-card-header>
                <kirby-chart [height]="320" [type]="'donut'" [dataLabelsEnabled]="true" [description]="'Accessibility description goes here'"
                    [data]="[
        {
            name: 'Boomerangs 25%',
            y: 25,
            label: '25%'
        },
        {
            name: 'Bubbles 41%',
            y: 41,
            label: '41%'
        },
        {
            name: 'Jumping 33%',
            y: 33,
            label: '33%'
        },
        {
            name: 'Christmas < 1%',
            y: 1,
            label: '< 1%'
        }
    ]"></kirby-chart>
<<<<<<< HEAD
                <kirby-card-footer>
                    <Button kirby-button text="Button"></Button>
                </kirby-card-footer>
=======
>>>>>>> 587c600f
            </kirby-card>
        </FlexboxLayout>

        <FlexboxLayout>
<<<<<<< HEAD
            <kirby-card class="theme--cookbook">
                <kirby-card-header [title]="'Areaspline'" [subtitle]="'Example'">
                </kirby-card-header>
                <kirby-chart [height]="200" [type]="'areaspline'" [description]="'Accessibility description goes here'"
                    [data]="data"></kirby-chart>
                    <!-- data = [1600.90, 1710.50, 1060.40, 1290.20, 1440.00, 1460.00, 1350.60, 1480.50, 1800.40, 1940.10, 1950.60,
                                1700.40, 1600.90, 1710.50, 1060.40, 1290.20, 1440.00, 1460.00, 1350.60, 1480.50, 1800.40, 1940.10, 1950.60, 1700.40] -->
                <kirby-card-footer>
                    <!-- example period selector -->
                    <FlexboxLayout>
                        <Label text="    Jan" (tap)="data = [200, 100, 300, 100, 200, 300, 200]"></Label>
                        <Label text="    Feb" (tap)="data = [100, 100, 100, 400, 200, 200, 200]"></Label>
                        <Label text="    Mar" (tap)="data = [500, 400, 300, 200, 100, 200, 300]"></Label>
                    </FlexboxLayout>
                </kirby-card-footer>
            </kirby-card>
        </FlexboxLayout>
=======
                <kirby-card class="theme--cookbook">
                    <kirby-card-header [title]="'Pie'" [subtitle]="'Example'">
                    </kirby-card-header>
                    <kirby-chart [height]="320" [type]="'pie'" [dataLabelsEnabled]="true" [description]="'Accessibility description goes here'"
                        [data]="[
            {
                name: 'Boomerangs 25%',
                y: 25,
                label: '25%'
            },
            {
                name: 'Bubbles 41%',
                y: 41,
                label: '41%'
            },
            {
                name: 'Jumping 33%',
                y: 33,
                label: '33%'
            },
            {
                name: 'Christmas < 1%',
                y: 1,
                label: '< 1%'
            }
        ]"></kirby-chart>
                </kirby-card>
            </FlexboxLayout>
>>>>>>> 587c600f
    </StackLayout>
</ScrollView><|MERGE_RESOLUTION|>--- conflicted
+++ resolved
@@ -1,50 +1,73 @@
 <ScrollView>
     <StackLayout>
+
         <FlexboxLayout>
             <kirby-card class="theme--cookbook">
                 <kirby-card-header [title]="'Donut'" [subtitle]="'Example'">
                 </kirby-card-header>
                 <kirby-chart [height]="320" [type]="'donut'" [dataLabelsEnabled]="true" [description]="'Accessibility description goes here'"
                     [data]="[
-        {
-            name: 'Boomerangs 25%',
-            y: 25,
-            label: '25%'
-        },
-        {
-            name: 'Bubbles 41%',
-            y: 41,
-            label: '41%'
-        },
-        {
-            name: 'Jumping 33%',
-            y: 33,
-            label: '33%'
-        },
-        {
-            name: 'Christmas < 1%',
-            y: 1,
-            label: '< 1%'
-        }
-    ]"></kirby-chart>
-<<<<<<< HEAD
-                <kirby-card-footer>
-                    <Button kirby-button text="Button"></Button>
-                </kirby-card-footer>
-=======
->>>>>>> 587c600f
+                    {
+                        name: 'Boomerangs 25%',
+                        y: 25,
+                        label: '25%'
+                    },
+                    {
+                        name: 'Bubbles 41%',
+                        y: 41,
+                        label: '41%'
+                    },
+                    {
+                        name: 'Jumping 33%',
+                        y: 33,
+                        label: '33%'
+                    },
+                    {
+                        name: 'Christmas < 1%',
+                        y: 1,
+                        label: '< 1%'
+                    }
+                ]"></kirby-chart>
             </kirby-card>
         </FlexboxLayout>
 
         <FlexboxLayout>
-<<<<<<< HEAD
+            <kirby-card class="theme--cookbook">
+                <kirby-card-header [title]="'Pie'" [subtitle]="'Example'">
+                </kirby-card-header>
+                <kirby-chart [height]="320" [type]="'pie'" [dataLabelsEnabled]="false" [description]="'Accessibility description goes here'"
+                    [data]="[
+                        {
+                            name: 'Boomerangs 25%',
+                            y: 25,
+                            label: '25%'
+                        },
+                        {
+                            name: 'Bubbles 41%',
+                            y: 41,
+                            label: '41%'
+                        },
+                        {
+                            name: 'Jumping 33%',
+                            y: 33,
+                            label: '33%'
+                        },
+                        {
+                            name: 'Christmas < 1%',
+                            y: 1,
+                            label: '< 1%'
+                        }
+                    ]"></kirby-chart>
+            </kirby-card>
+        </FlexboxLayout>
+
+        <FlexboxLayout>
             <kirby-card class="theme--cookbook">
                 <kirby-card-header [title]="'Areaspline'" [subtitle]="'Example'">
                 </kirby-card-header>
                 <kirby-chart [height]="200" [type]="'areaspline'" [description]="'Accessibility description goes here'"
                     [data]="data"></kirby-chart>
-                    <!-- data = [1600.90, 1710.50, 1060.40, 1290.20, 1440.00, 1460.00, 1350.60, 1480.50, 1800.40, 1940.10, 1950.60,
-                                1700.40, 1600.90, 1710.50, 1060.40, 1290.20, 1440.00, 1460.00, 1350.60, 1480.50, 1800.40, 1940.10, 1950.60, 1700.40] -->
+                <!-- data = [1600.90, 1710.50, 1060.40, 1290.20, 1440.00, 1460.00, 1350.60, 1480.50, 1800.40, 1940.10, 1950.60, 1700.40, 1600.90, 1710.50, 1060.40, 1290.20, 1440.00, 1460.00, 1350.60, 1480.50, 1800.40, 1940.10, 1950.60, 1700.40] -->
                 <kirby-card-footer>
                     <!-- example period selector -->
                     <FlexboxLayout>
@@ -55,35 +78,6 @@
                 </kirby-card-footer>
             </kirby-card>
         </FlexboxLayout>
-=======
-                <kirby-card class="theme--cookbook">
-                    <kirby-card-header [title]="'Pie'" [subtitle]="'Example'">
-                    </kirby-card-header>
-                    <kirby-chart [height]="320" [type]="'pie'" [dataLabelsEnabled]="true" [description]="'Accessibility description goes here'"
-                        [data]="[
-            {
-                name: 'Boomerangs 25%',
-                y: 25,
-                label: '25%'
-            },
-            {
-                name: 'Bubbles 41%',
-                y: 41,
-                label: '41%'
-            },
-            {
-                name: 'Jumping 33%',
-                y: 33,
-                label: '33%'
-            },
-            {
-                name: 'Christmas < 1%',
-                y: 1,
-                label: '< 1%'
-            }
-        ]"></kirby-chart>
-                </kirby-card>
-            </FlexboxLayout>
->>>>>>> 587c600f
+
     </StackLayout>
 </ScrollView>