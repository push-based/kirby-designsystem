--- conflicted
+++ resolved
@@ -14,22 +14,16 @@
 // tslint:disable-next-line
 import { ListItemExampleComponent } from './list-example/tns-list-examples/list-item-example/list-item-example.component.tns';
 
-const nativeScriptRoutes = [
-  ...routes,
+const nativeScriptRoutes = [...routes,
   {
     path: 'nativescript-only',
     children: [
       {
         path: 'doughnut-chart',
-        component: NativeScriptDoughnutChartExampleComponent,
+        component: NativeScriptDoughnutChartExampleComponent
       },
       {
         path: 'line-chart',
-<<<<<<< HEAD
-        component: NativeScriptLineChartExampleComponent,
-      },
-    ],
-=======
         component: NativeScriptLineChartExampleComponent
       }
     ]
@@ -50,12 +44,11 @@
         component: ListItemExampleComponent
       }
     ]
->>>>>>> a97ef665
   },
 ];
 
 @NgModule({
   imports: [NativeScriptRouterModule.forChild(nativeScriptRoutes), ExamplesModule],
-  exports: [NativeScriptRouterModule],
+  exports: [NativeScriptRouterModule]
 })
-export class ExamplesRoutingModule {}+export class ExamplesRoutingModule { }