--- conflicted
+++ resolved
@@ -1,21 +1,13 @@
-<<<<<<< HEAD
 
-import {Routes} from '@angular/router';
-
-=======
 import { Routes } from '@angular/router';
 import { AvatarExampleComponent } from './avatar-example/avatar-example.component';
->>>>>>> ad3535b0
 import { ButtonExampleComponent } from './button-example/button-example.component';
 import { CardExampleComponent } from './card-example/card-example.component';
 import { GridExampleComponent } from './grid-example/grid-example.component';
-<<<<<<< HEAD
+import { ListExampleComponent } from './list-example/list-example.component';
 import { ImageExampleComponent } from './image-example/image-example.component';
 import { DistributionChartNsExampleComponent } from './distribution-chart-ns-example/distribution-chart-ns-example.component';
 
-=======
-import { ListExampleComponent } from './list-example/list-example.component';
->>>>>>> ad3535b0
 
 export const routes: Routes = [
     {
@@ -39,16 +31,11 @@
         component: GridExampleComponent
     },
     {
-<<<<<<< HEAD
-        path: 'image',
-        component: ImageExampleComponent
+        path: 'avatar',
+        component: AvatarExampleComponent
     },
     {
         path: 'distribution-chart-ns',
         component: DistributionChartNsExampleComponent
-=======
-        path: 'avatar',
-        component: AvatarExampleComponent
->>>>>>> ad3535b0
     }
 ];