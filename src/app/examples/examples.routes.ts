--- conflicted
+++ resolved
@@ -1,4 +1,3 @@
-
 import { Routes } from '@angular/router';
 import { AvatarExampleComponent } from './avatar-example/avatar-example.component';
 import { ButtonExampleComponent } from './button-example/button-example.component';
@@ -32,12 +31,9 @@
         path: 'avatar',
         component: AvatarExampleComponent
     },
-<<<<<<< HEAD
-=======
     {
         path: 'fonts',
         component: FontsExampleComponent
     }
 
->>>>>>> 3ca4593c
 ];