--- conflicted
+++ resolved
@@ -6,13 +6,10 @@
 import { ListExampleComponent } from './list-example/list-example.component';
 import { ChartExampleComponent } from './chart-example/chart-example.component';
 import { FontsExampleComponent } from './fonts-example/fonts-example.component';
-<<<<<<< HEAD
 import { SpinnerExampleComponent } from './spinner-example/spinner-example.component';
-=======
 import { ListSectionExampleComponent } from './list-example/tns-list-examples/list-section-example/list-section-example.component';
 // tslint:disable-next-line:max-line-length
 import { ListCustomCellLinesExampleComponent } from './list-example/tns-list-examples/list-custom-cell-lines-example/list-custom-cell-lines-example.component';
->>>>>>> a13243bd
 
 export const routes: Routes = [
   {
@@ -33,29 +30,6 @@
       {
         path: '',
         component: ListExampleComponent
-<<<<<<< HEAD
-    },
-    {
-        path: 'chart',
-        component: ChartExampleComponent
-    },
-    {
-        path: 'grid',
-        component: GridExampleComponent
-    },
-    {
-        path: 'avatar',
-        component: AvatarExampleComponent
-    },
-    {
-        path: 'fonts',
-        component: FontsExampleComponent
-    },
-    {
-        path: 'spinner',
-        component: SpinnerExampleComponent
-    },
-=======
       },
       {
         path: 'section',
@@ -82,6 +56,9 @@
   {
     path: 'fonts',
     component: FontsExampleComponent
-  }
->>>>>>> a13243bd
+  },
+  {
+    path: 'spinner',
+    component: SpinnerExampleComponent
+  },
 ];