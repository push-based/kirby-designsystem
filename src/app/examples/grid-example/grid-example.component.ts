import { Component, OnInit } from '@angular/core';
import { GridCardConfiguration } from '../../../kirby/components/grid/grid-card-configuration';
import { CardExampleComponent } from '../card-example/card-example.component';

@Component({
  selector: 'kirby-grid-example',
  templateUrl: './grid-example.component.html',
  styleUrls: ['./grid-example.component.scss']
})
export class GridExampleComponent implements OnInit {
  cardConfigurations: GridCardConfiguration[] = [];

  constructor() {
<<<<<<< HEAD
    this.cardConfigurations = [
      new GridCardConfiguration(CardExampleComponent, 'Nr. 1', 1),
      new GridCardConfiguration(CardExampleComponent, 'Nr. 2', 1),
      new GridCardConfiguration(CardExampleComponent, 'Nr. 3', 2),
      new GridCardConfiguration(CardExampleComponent, 'Nr. 4', 1),
      new GridCardConfiguration(CardExampleComponent, 'Nr. 5', 1),
      new GridCardConfiguration(CardExampleComponent, 'Nr. 6', 2),
      new GridCardConfiguration(CardExampleComponent, 'Nr. 7', 1),
      new GridCardConfiguration(CardExampleComponent, 'Nr. 8', 1),
      new GridCardConfiguration(CardExampleComponent, 'Nr. 9', 1),
      new GridCardConfiguration(CardExampleComponent, 'Nr. 10', 2),
    ];
=======
>>>>>>> ad3535b0
  }

  ngOnInit() {
    setTimeout(() => {
      this.cardConfigurations = [
        new GridCardConfiguration(CardExampleComponent, 'Nr. 1', 2),
        new GridCardConfiguration(CardExampleComponent, 'Nr. 2', 1),
        new GridCardConfiguration(CardExampleComponent, 'Nr. 3', 2),
        new GridCardConfiguration(CardExampleComponent, 'Nr. 4', 1),
        new GridCardConfiguration(CardExampleComponent, 'Nr. 5', 1),
        new GridCardConfiguration(CardExampleComponent, 'Nr. 6', 2),
        new GridCardConfiguration(CardExampleComponent, 'Nr. 7', 1),
        new GridCardConfiguration(CardExampleComponent, 'Nr. 8', 1),
        new GridCardConfiguration(CardExampleComponent, 'Nr. 9', 1),
        new GridCardConfiguration(CardExampleComponent, 'Nr. 10', 2),
      ];
    }, 300);
  }

}<|MERGE_RESOLUTION|>--- conflicted
+++ resolved
@@ -11,27 +11,12 @@
   cardConfigurations: GridCardConfiguration[] = [];
 
   constructor() {
-<<<<<<< HEAD
-    this.cardConfigurations = [
-      new GridCardConfiguration(CardExampleComponent, 'Nr. 1', 1),
-      new GridCardConfiguration(CardExampleComponent, 'Nr. 2', 1),
-      new GridCardConfiguration(CardExampleComponent, 'Nr. 3', 2),
-      new GridCardConfiguration(CardExampleComponent, 'Nr. 4', 1),
-      new GridCardConfiguration(CardExampleComponent, 'Nr. 5', 1),
-      new GridCardConfiguration(CardExampleComponent, 'Nr. 6', 2),
-      new GridCardConfiguration(CardExampleComponent, 'Nr. 7', 1),
-      new GridCardConfiguration(CardExampleComponent, 'Nr. 8', 1),
-      new GridCardConfiguration(CardExampleComponent, 'Nr. 9', 1),
-      new GridCardConfiguration(CardExampleComponent, 'Nr. 10', 2),
-    ];
-=======
->>>>>>> ad3535b0
   }
 
   ngOnInit() {
     setTimeout(() => {
       this.cardConfigurations = [
-        new GridCardConfiguration(CardExampleComponent, 'Nr. 1', 2),
+        new GridCardConfiguration(CardExampleComponent, 'Nr. 1', 1),
         new GridCardConfiguration(CardExampleComponent, 'Nr. 2', 1),
         new GridCardConfiguration(CardExampleComponent, 'Nr. 3', 2),
         new GridCardConfiguration(CardExampleComponent, 'Nr. 4', 1),
