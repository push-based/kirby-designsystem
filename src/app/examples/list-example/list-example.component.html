<<<<<<< HEAD

<kirby-list [items]="myItems">
  <kirby-list-item *kirbyListItem="let item" [item]="item"></kirby-list-item>
</kirby-list>

<hr>

<!-- If you wish to use your own template, just add the *kirbyListItem="let item" to the element -->
<kirby-list [items]="myItems">
    <ng-container *kirbyListItem="let item">
        <span>{{item.title}}</span>
        <span>{{item.amount}}</span>
    </ng-container>
=======
<kirby-list [items]="myItems" (rowClick)="onClick($event)">
  <ng-container *kirbyListItem="let item">
    <span>{{item.text}}</span>
    <span>{{item.amount}}</span>
  </ng-container>
>>>>>>> 4baefc4c
</kirby-list><|MERGE_RESOLUTION|>--- conflicted
+++ resolved
@@ -1,5 +1,3 @@
-<<<<<<< HEAD
-
 <kirby-list [items]="myItems">
   <kirby-list-item *kirbyListItem="let item" [item]="item"></kirby-list-item>
 </kirby-list>
@@ -7,16 +5,10 @@
 <hr>
 
 <!-- If you wish to use your own template, just add the *kirbyListItem="let item" to the element -->
-<kirby-list [items]="myItems">
-    <ng-container *kirbyListItem="let item">
-        <span>{{item.title}}</span>
-        <span>{{item.amount}}</span>
-    </ng-container>
-=======
+
 <kirby-list [items]="myItems" (rowClick)="onClick($event)">
   <ng-container *kirbyListItem="let item">
     <span>{{item.text}}</span>
     <span>{{item.amount}}</span>
   </ng-container>
->>>>>>> 4baefc4c
-</kirby-list>+</kirby-list>
