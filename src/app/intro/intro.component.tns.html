--- conflicted
+++ resolved
@@ -1,13 +1,4 @@
 <Stacklayout>
-<<<<<<< HEAD
-    <Button kirby-button text="Examples: Button" [nsRouterLink]="['/examples/buttons']" class="btn btn-primary"></Button>
-    <Button kirby-button text="Examples: Card" [nsRouterLink]="['/examples/cards']" class="btn btn-primary"></Button>
-    <Button kirby-button text="Examples: List" [nsRouterLink]="['/examples/list']" class="btn btn-primary"></Button>
-    <Button kirby-button text="Examples: Grid" [nsRouterLink]="['/examples/grid']" class="btn btn-primary"></Button>
-    <Button kirby-button text="Examples: Image" [nsRouterLink]="['/examples/image']" class="btn btn-primary"></Button>
-    <Button kirby-button text="Examples: Charts" [nsRouterLink]="['/examples/chart']" class="btn btn-primary"></Button>
-</Stacklayout>
-=======
     <Label text="Examples" style="font-size: 32; margin: 10"></Label>
     <Button kirby-button text="Button" [nsRouterLink]="['/examples/button']" class="btn btn-primary"></Button>
     <Button kirby-button text="Card" [nsRouterLink]="['/examples/card']" class="btn btn-primary"></Button>
@@ -18,5 +9,4 @@
     <Label text="{N} Only Components:" style="font-size: 18; margin: 10"></Label>
     <Button kirby-button text="Doughnut Chart" [nsRouterLink]="['/examples/nativescript-only/doughnut-chart']" class="btn btn-primary"></Button>
 </Stacklayout>
-  
->>>>>>> bd485025
+  