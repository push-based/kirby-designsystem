--- conflicted
+++ resolved
@@ -1,21 +1,12 @@
 <Stacklayout>
-<<<<<<< HEAD
     <Label text="Examples" style="font-size: 32; margin: 10"></Label>
     <Button kirby-button text="Button" [nsRouterLink]="['/examples/buttons']" class="btn btn-primary"></Button>
     <Button kirby-button text="Card" [nsRouterLink]="['/examples/cards']" class="btn btn-primary"></Button>
     <Button kirby-button text="List" [nsRouterLink]="['/examples/list']" class="btn btn-primary"></Button>
     <Button kirby-button text="Grid" [nsRouterLink]="['/examples/grid']" class="btn btn-primary"></Button>
     <Button kirby-button text="Image" [nsRouterLink]="['/examples/image']" class="btn btn-primary"></Button>
+    <Button kirby-button text="Examples: Fonts" [nsRouterLink]="['/examples/fonts']" ></Button>
     <Label text="{N} Only Components:" style="font-size: 18; margin: 10"></Label>
     <Button kirby-button text="Doughnut Chart" [nsRouterLink]="['/examples/nativescript-only/doughnut-chart']" class="btn btn-primary"></Button>
 </Stacklayout>
-=======
-    <Button kirby-button text="Examples: Button" [nsRouterLink]="['/examples/button']" ></Button>
-    <Button kirby-button text="Examples: Card" [nsRouterLink]="['/examples/card']" ></Button>
-    <Button kirby-button text="Examples: List" [nsRouterLink]="['/examples/list']" ></Button>
-    <Button kirby-button text="Examples: Grid" [nsRouterLink]="['/examples/grid']" ></Button>
-    <Button kirby-button text="Examples: Avatar" [nsRouterLink]="['/examples/avatar']" ></Button>
-    <Button kirby-button text="Examples: Fonts" [nsRouterLink]="['/examples/fonts']" ></Button>
-</Stacklayout>
-  
->>>>>>> 3ca4593c
+  