--- conflicted
+++ resolved
@@ -1,22 +1,23 @@
 <ul class="side-nav">
     <li>
-        <a routerLink="" [routerLinkActive]="'is-selected'" class="side-nav__item">Intro</a>
+        <a routerLink="intro" [routerLinkActive]="'is-selected'" class="side-nav__item">Intro</a>
     </li>
     <li>
-        <a href="#" class="side-nav__item is-selected">
+        <a class="side-nav__item" [routerLinkActive]="'is-selected'">
             <svg class="icon">
                 <use xlink:href="../../assets/icons/icon-sprite.svg#icon-point-down"></use>
             </svg>
             Actions
         </a>
         <ul class="side-nav side-nav--sub">
-            <li><a routerLink="showcase/button" [routerLinkActive]="'is-selected'" class="side-nav__item">Buttons</a></li>
-            <li><a routerLink="showcase/card" [routerLinkActive]="'is-selected'" class="side-nav__item">Cards</a></li>
-            <li><a routerLink="showcase/list" [routerLinkActive]="'is-selected'" class="side-nav__item">Lists</a></li>
+            <li><a routerLink="showcase/button" [routerLinkActive]="'is-selected'" [routerLinkActiveOptions]="{exact:
+                true}" class="side-nav__item">Button</a></li>
+            <li><a routerLink="showcase/card" [routerLinkActive]="'is-selected'" class="side-nav__item">Card</a></li>
+            <li><a routerLink="showcase/list" [routerLinkActive]="'is-selected'" class="side-nav__item">List</a></li>
         </ul>
     </li>
     <li>
-        <a href="#" class="side-nav__item">
+        <a class="side-nav__item">
             <svg class="icon">
                 <use xlink:href="../../assets/icons/icon-sprite.svg#icon-insert-template"></use>
             </svg>
@@ -26,23 +27,8 @@
             <li><a routerLink="showcase/grid" [routerLinkActive]="'is-selected'" class="side-nav__item">Grid</a></li>
         </ul>
     </li>
-<<<<<<< HEAD
-=======
     <li>
-        <a href="#" class="side-nav__item">
-            <svg class="icon">
-                <use xlink:href="../../assets/icons/icon-sprite.svg#icon-font-size"></use>
-            </svg>
-            Typography
-        </a>
-        <ul class="side-nav side-nav--sub">
-            <li><a href="#" class="side-nav__item">Component</a></li>
-            <li><a href="#" class="side-nav__item">Component</a></li>
-            <li><a href="#" class="side-nav__item">Component</a></li>
-        </ul>
-    </li>
-    <li>
-        <a href="#" class="side-nav__item">
+        <a class="side-nav__item">
             <svg class="icon">
                 <use xlink:href="../../assets/icons/icon-sprite.svg#icon-sleepy"></use>
             </svg>
@@ -52,5 +38,4 @@
           <li><a routerLink="showcase/avatar" [routerLinkActive]="'is-selected'" class="side-nav__item">Avatar</a></li>
         </ul>
     </li>
->>>>>>> 27dbedfa
 </ul>