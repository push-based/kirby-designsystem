<<<<<<< HEAD
<ul class="side-nav">
    <li>
        <a routerLink="" [routerLinkActive]="'is-selected'" class="side-nav__item">Intro</a>
    </li>
    <li>
        <a href="#" class="side-nav__item is-selected">
            <svg class="icon">
                <use xlink:href="../../assets/icons/icon-sprite.svg#icon-point-down"></use>
            </svg>
            Actions
        </a>
        <ul class="side-nav side-nav--sub">
            <li><a routerLink="showcase/buttons" [routerLinkActive]="'is-selected'" class="side-nav__item">Buttons</a></li>
            <li><a routerLink="showcase/cards" [routerLinkActive]="'is-selected'" class="side-nav__item">Cards</a></li>
            <li><a routerLink="showcase/list" [routerLinkActive]="'is-selected'" class="side-nav__item">Lists</a></li>
            <li><a routerLink="showcase/chart" [routerLinkActive]="'is-selected'" class="side-nav__item">Charts</a></li>
        </ul>
    </li>
    <li>
        <a href="#" class="side-nav__item">
            <svg class="icon">
                <use xlink:href="../../assets/icons/icon-sprite.svg#icon-insert-template"></use>
            </svg>
            Structure
        </a>
        <ul class="side-nav side-nav--sub">
            <li><a routerLink="showcase/grid" [routerLinkActive]="'is-selected'" class="side-nav__item">Grid</a></li>
            <li><a href="#" class="side-nav__item">Component</a></li>
            <li><a href="#" class="side-nav__item">Component</a></li>
        </ul>
    </li>
    <li>
        <a href="#" class="side-nav__item">
            <svg class="icon">
                <use xlink:href="../../assets/icons/icon-sprite.svg#icon-font-size"></use>
            </svg>
            Typography
        </a>
        <ul class="side-nav side-nav--sub">
            <li><a href="#" class="side-nav__item">Component</a></li>
            <li><a href="#" class="side-nav__item">Component</a></li>
            <li><a href="#" class="side-nav__item">Component</a></li>
        </ul>
    </li>
    <li>
        <a href="#" class="side-nav__item">
            <svg class="icon">
                <use xlink:href="../../assets/icons/icon-sprite.svg#icon-sleepy"></use>
            </svg>
            Other
        </a>
        <ul class="side-nav side-nav--sub">
          <li><a routerLink="showcase/avatar" [routerLinkActive]="'is-selected'" class="side-nav__item">Avatar</a></li>
        </ul>
    </li>
=======
<ul class="side-nav side-menu" [ngClass]="{'is-open': isMenuOpen}" (click)="onToggleMenu()">
  <button class="side-menu__close-btn" >
      <kirby-icon name="cross"></kirby-icon>
  </button>
  <li>
    <a routerLink="/home/intro" [routerLinkActive]="'is-selected'" class="side-nav__item">Intro</a>
  </li>
  <li>
    <a class="side-nav__item" [routerLinkActive]="'is-selected'">
      <svg class="icon">
        <use xlink:href="../../assets/icons/icon-sprite.svg#icon-point-down"></use>
      </svg>
      Actions
    </a>
    <ul class="side-nav side-nav--sub">
      <li><a routerLink="showcase/button" [routerLinkActive]="'is-selected'" class="side-nav__item">Button</a></li>
      <li><a routerLink="showcase/card" [routerLinkActive]="'is-selected'" class="side-nav__item">Card</a></li>
      <li><a routerLink="showcase/list" [routerLinkActive]="'is-selected'" class="side-nav__item">List</a></li>
      <li><a routerLink="showcase/chart" [routerLinkActive]="'is-selected'" class="side-nav__item">Charts</a></li>
    </ul>
  </li>
  <li>
    <a class="side-nav__item">
      <svg class="icon">
        <use xlink:href="../../assets/icons/icon-sprite.svg#icon-insert-template"></use>
      </svg>
      Structure
    </a>
    <ul class="side-nav side-nav--sub">
      <li><a routerLink="showcase/grid" [routerLinkActive]="'is-selected'" class="side-nav__item">Grid</a></li>
    </ul>
  </li>
  <li>
    <a class="side-nav__item">
      <svg class="icon">
        <use xlink:href="../../assets/icons/icon-sprite.svg#icon-sleepy"></use>
      </svg>
      Other
    </a>
    <ul class="side-nav side-nav--sub">
      <li><a routerLink="showcase/avatar" [routerLinkActive]="'is-selected'" class="side-nav__item">Avatar</a></li>
    </ul>
  </li>
  <li>
    <a class="side-nav__item">
      <svg class="icon">
        <use xlink:href="../../assets/icons/icon-sprite.svg#icon-font-size"></use>
      </svg>
      Typography
    </a>
    <ul class="side-nav side-nav--sub">
      <li><a routerLink="showcase/fonts" [routerLinkActive]="'is-selected'" class="side-nav__item">Font sizes</a></li>
    </ul>
  </li>
>>>>>>> bd485025
</ul><|MERGE_RESOLUTION|>--- conflicted
+++ resolved
@@ -1,60 +1,3 @@
-<<<<<<< HEAD
-<ul class="side-nav">
-    <li>
-        <a routerLink="" [routerLinkActive]="'is-selected'" class="side-nav__item">Intro</a>
-    </li>
-    <li>
-        <a href="#" class="side-nav__item is-selected">
-            <svg class="icon">
-                <use xlink:href="../../assets/icons/icon-sprite.svg#icon-point-down"></use>
-            </svg>
-            Actions
-        </a>
-        <ul class="side-nav side-nav--sub">
-            <li><a routerLink="showcase/buttons" [routerLinkActive]="'is-selected'" class="side-nav__item">Buttons</a></li>
-            <li><a routerLink="showcase/cards" [routerLinkActive]="'is-selected'" class="side-nav__item">Cards</a></li>
-            <li><a routerLink="showcase/list" [routerLinkActive]="'is-selected'" class="side-nav__item">Lists</a></li>
-            <li><a routerLink="showcase/chart" [routerLinkActive]="'is-selected'" class="side-nav__item">Charts</a></li>
-        </ul>
-    </li>
-    <li>
-        <a href="#" class="side-nav__item">
-            <svg class="icon">
-                <use xlink:href="../../assets/icons/icon-sprite.svg#icon-insert-template"></use>
-            </svg>
-            Structure
-        </a>
-        <ul class="side-nav side-nav--sub">
-            <li><a routerLink="showcase/grid" [routerLinkActive]="'is-selected'" class="side-nav__item">Grid</a></li>
-            <li><a href="#" class="side-nav__item">Component</a></li>
-            <li><a href="#" class="side-nav__item">Component</a></li>
-        </ul>
-    </li>
-    <li>
-        <a href="#" class="side-nav__item">
-            <svg class="icon">
-                <use xlink:href="../../assets/icons/icon-sprite.svg#icon-font-size"></use>
-            </svg>
-            Typography
-        </a>
-        <ul class="side-nav side-nav--sub">
-            <li><a href="#" class="side-nav__item">Component</a></li>
-            <li><a href="#" class="side-nav__item">Component</a></li>
-            <li><a href="#" class="side-nav__item">Component</a></li>
-        </ul>
-    </li>
-    <li>
-        <a href="#" class="side-nav__item">
-            <svg class="icon">
-                <use xlink:href="../../assets/icons/icon-sprite.svg#icon-sleepy"></use>
-            </svg>
-            Other
-        </a>
-        <ul class="side-nav side-nav--sub">
-          <li><a routerLink="showcase/avatar" [routerLinkActive]="'is-selected'" class="side-nav__item">Avatar</a></li>
-        </ul>
-    </li>
-=======
 <ul class="side-nav side-menu" [ngClass]="{'is-open': isMenuOpen}" (click)="onToggleMenu()">
   <button class="side-menu__close-btn" >
       <kirby-icon name="cross"></kirby-icon>
@@ -109,5 +52,4 @@
       <li><a routerLink="showcase/fonts" [routerLinkActive]="'is-selected'" class="side-nav__item">Font sizes</a></li>
     </ul>
   </li>
->>>>>>> bd485025
 </ul>