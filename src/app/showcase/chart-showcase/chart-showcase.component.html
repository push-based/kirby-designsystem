--- conflicted
+++ resolved
@@ -1,7 +1,3 @@
-<<<<<<< HEAD
-<h2>Highcharts charts:</h2>
-=======
->>>>>>> bd485025
 <div class="example">
     <kirby-chart-example></kirby-chart-example>
     <div class="code-example">
