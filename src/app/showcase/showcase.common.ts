import { ExamplesModule } from '../examples/examples.module';
import { AvatarShowcaseComponent } from './avatar-showcase/avatar-showcase.component';
import { ButtonShowcaseComponent } from './button-showcase/button-showcase.component';
import { CardShowcaseComponent } from './card-showcase/card-showcase.component';
import { FontsShowcaseComponent } from './fonts-showcase/fonts-showcase.component';
import { GridShowcaseComponent } from './grid-showcase/grid-showcase.component';
import { ListShowcaseComponent } from './list-showcase/list-showcase.component';
import { ShowcaseComponent } from './showcase.component';
import { ChartShowcaseComponent } from './chart-showcase/chart-showcase.component';
import { DoughnutChartShowcaseComponent } from './doughnut-chart-showcase/doughnut-chart-showcase.component';
import { ShowcaseRoutingModule } from './showcase-routing.module';
import { ColorsShowcaseComponent } from './colors-showcase/colors-showcase.component';
import { LineChartShowcaseComponent } from './line-chart-showcase/line-chart-showcase.component';

export const COMPONENT_IMPORTS: any[] = [
    ExamplesModule,
    ShowcaseRoutingModule
];

export const COMPONENT_EXPORTS: any[] = [
    CardShowcaseComponent,
    ColorsShowcaseComponent,
    ButtonShowcaseComponent,
    ListShowcaseComponent,
    GridShowcaseComponent,
    AvatarShowcaseComponent,
    ChartShowcaseComponent,
    DoughnutChartShowcaseComponent,
    FontsShowcaseComponent,
<<<<<<< HEAD
    LineChartShowcaseComponent,
=======
>>>>>>> da7debac
];

export const COMPONENT_DECLARATIONS: any[] = [
  ...COMPONENT_EXPORTS,
  ShowcaseComponent
];<|MERGE_RESOLUTION|>--- conflicted
+++ resolved
@@ -27,10 +27,7 @@
     ChartShowcaseComponent,
     DoughnutChartShowcaseComponent,
     FontsShowcaseComponent,
-<<<<<<< HEAD
     LineChartShowcaseComponent,
-=======
->>>>>>> da7debac
 ];
 
 export const COMPONENT_DECLARATIONS: any[] = [
