import { ExamplesModule } from '../examples/examples.module';
<<<<<<< HEAD
import { ShowcaseRoutingModule } from './showcase-routing.module';
import { ShowcaseComponent } from './showcase.component';
import { ButtonShowcaseComponent } from './button-showcase/button-showcase.component';
import { CardShowcaseComponent } from './card-showcase/card-showcase.component';
import { ListShowcaseComponent } from './list-showcase/list-showcase.component';
import { ChartShowcaseComponent } from './chart-showcase/chart-showcase.component';
=======
import { AvatarShowcaseComponent } from './avatar-showcase/avatar-showcase.component';
import { ButtonShowcaseComponent } from './button-showcase/button-showcase.component';
import { CardShowcaseComponent } from './card-showcase/card-showcase.component';
import { GridShowcaseComponent } from './grid-showcase/grid-showcase.component';
import { ListShowcaseComponent } from './list-showcase/list-showcase.component';
import { ShowcaseRoutingModule } from './showcase-routing.module';
import { ShowcaseComponent } from './showcase.component';
>>>>>>> 9d164bf4

export const COMPONENT_IMPORTS: any[] = [
    ExamplesModule,
    ShowcaseRoutingModule
];

export const COMPONENT_EXPORTS: any[] = [
    CardShowcaseComponent,
    ButtonShowcaseComponent,
    ListShowcaseComponent,
<<<<<<< HEAD
    ChartShowcaseComponent
=======
    GridShowcaseComponent,
    AvatarShowcaseComponent
>>>>>>> 9d164bf4
];

export const COMPONENT_DECLARATIONS: any[] = [
  ...COMPONENT_EXPORTS,
  ShowcaseComponent
];<|MERGE_RESOLUTION|>--- conflicted
+++ resolved
@@ -1,12 +1,4 @@
 import { ExamplesModule } from '../examples/examples.module';
-<<<<<<< HEAD
-import { ShowcaseRoutingModule } from './showcase-routing.module';
-import { ShowcaseComponent } from './showcase.component';
-import { ButtonShowcaseComponent } from './button-showcase/button-showcase.component';
-import { CardShowcaseComponent } from './card-showcase/card-showcase.component';
-import { ListShowcaseComponent } from './list-showcase/list-showcase.component';
-import { ChartShowcaseComponent } from './chart-showcase/chart-showcase.component';
-=======
 import { AvatarShowcaseComponent } from './avatar-showcase/avatar-showcase.component';
 import { ButtonShowcaseComponent } from './button-showcase/button-showcase.component';
 import { CardShowcaseComponent } from './card-showcase/card-showcase.component';
@@ -14,7 +6,7 @@
 import { ListShowcaseComponent } from './list-showcase/list-showcase.component';
 import { ShowcaseRoutingModule } from './showcase-routing.module';
 import { ShowcaseComponent } from './showcase.component';
->>>>>>> 9d164bf4
+import { ChartShowcaseComponent } from './chart-showcase/chart-showcase.component';
 
 export const COMPONENT_IMPORTS: any[] = [
     ExamplesModule,
@@ -25,12 +17,9 @@
     CardShowcaseComponent,
     ButtonShowcaseComponent,
     ListShowcaseComponent,
-<<<<<<< HEAD
+    GridShowcaseComponent,
+    AvatarShowcaseComponent,
     ChartShowcaseComponent
-=======
-    GridShowcaseComponent,
-    AvatarShowcaseComponent
->>>>>>> 9d164bf4
 ];
 
 export const COMPONENT_DECLARATIONS: any[] = [
