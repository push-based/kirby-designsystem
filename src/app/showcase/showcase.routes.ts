import { Routes } from '@angular/router';
import { AvatarShowcaseComponent } from './avatar-showcase/avatar-showcase.component';
import { ButtonShowcaseComponent } from './button-showcase/button-showcase.component';
import { CardShowcaseComponent } from './card-showcase/card-showcase.component';
import { GridShowcaseComponent } from './grid-showcase/grid-showcase.component';
import { ListShowcaseComponent } from './list-showcase/list-showcase.component';
import { ShowcaseComponent } from './showcase.component';

export const routes: Routes = [
    {
        path: '',
        component: ShowcaseComponent,
        children: [
            {
                path: '',
                redirectTo: 'buttons',
                pathMatch: 'full',
            },
            {
                path: 'button',
                component: ButtonShowcaseComponent
            },
            {
<<<<<<< HEAD
                path: 'card',
=======
                path: 'avatar',
                component: AvatarShowcaseComponent
            },
            {
                path: 'cards',
>>>>>>> 27dbedfa
                component: CardShowcaseComponent
            },
            {
                path: 'list',
                component: ListShowcaseComponent
            },
            {
                path: 'grid',
                component: GridShowcaseComponent
            }
        ]
    },
];<|MERGE_RESOLUTION|>--- conflicted
+++ resolved
@@ -13,7 +13,7 @@
         children: [
             {
                 path: '',
-                redirectTo: 'buttons',
+                redirectTo: 'button',
                 pathMatch: 'full',
             },
             {
@@ -21,15 +21,11 @@
                 component: ButtonShowcaseComponent
             },
             {
-<<<<<<< HEAD
-                path: 'card',
-=======
                 path: 'avatar',
                 component: AvatarShowcaseComponent
             },
             {
-                path: 'cards',
->>>>>>> 27dbedfa
+                path: 'card',
                 component: CardShowcaseComponent
             },
             {
