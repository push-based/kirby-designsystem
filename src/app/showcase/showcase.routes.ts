
import { Routes } from '@angular/router';
import { AvatarShowcaseComponent } from './avatar-showcase/avatar-showcase.component';
import { ButtonShowcaseComponent } from './button-showcase/button-showcase.component';
import { CardShowcaseComponent } from './card-showcase/card-showcase.component';
import { GridShowcaseComponent } from './grid-showcase/grid-showcase.component';
import { ListShowcaseComponent } from './list-showcase/list-showcase.component';
import { ShowcaseComponent } from './showcase.component';
<<<<<<< HEAD
import { ChartShowcaseComponent } from './chart-showcase/chart-showcase.component';
=======
import { DoughnutChartShowcaseComponent } from './doughnut-chart-showcase/doughnut-chart-showcase.component';
import { FontsShowcaseComponent } from './fonts-showcase/fonts-showcase.component';
>>>>>>> 3793c47d

export const routes: Routes = [
    {
        path: '',
        component: ShowcaseComponent,
        children: [
            {
                path: '',
                redirectTo: 'button',
                pathMatch: 'full',
            },
            {
                path: 'button',
                component: ButtonShowcaseComponent
            },
            {
                path: 'avatar',
                component: AvatarShowcaseComponent
            },
            {
                path: 'card',
                component: CardShowcaseComponent
            },
            {
                path: 'list',
                component: ListShowcaseComponent
            },
            {
                path: 'grid',
                component: GridShowcaseComponent
            },
            {
<<<<<<< HEAD
                path: 'chart',
                component: ChartShowcaseComponent
            }
=======
                path: 'fonts',
                component: FontsShowcaseComponent
            },
            {
                path: 'nativescript-only',
                children: [
                    {
                        path: 'doughnut-chart',
                        component: DoughnutChartShowcaseComponent
                    }
                ]
            },
>>>>>>> 3793c47d
        ]
    },
];<|MERGE_RESOLUTION|>--- conflicted
+++ resolved
@@ -6,12 +6,9 @@
 import { GridShowcaseComponent } from './grid-showcase/grid-showcase.component';
 import { ListShowcaseComponent } from './list-showcase/list-showcase.component';
 import { ShowcaseComponent } from './showcase.component';
-<<<<<<< HEAD
 import { ChartShowcaseComponent } from './chart-showcase/chart-showcase.component';
-=======
 import { DoughnutChartShowcaseComponent } from './doughnut-chart-showcase/doughnut-chart-showcase.component';
 import { FontsShowcaseComponent } from './fonts-showcase/fonts-showcase.component';
->>>>>>> 3793c47d
 
 export const routes: Routes = [
     {
@@ -44,11 +41,10 @@
                 component: GridShowcaseComponent
             },
             {
-<<<<<<< HEAD
                 path: 'chart',
                 component: ChartShowcaseComponent
-            }
-=======
+            },
+            {
                 path: 'fonts',
                 component: FontsShowcaseComponent
             },
@@ -61,7 +57,6 @@
                     }
                 ]
             },
->>>>>>> 3793c47d
         ]
     },
 ];