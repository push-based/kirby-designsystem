import { Routes } from '@angular/router';
import { AvatarShowcaseComponent } from './avatar-showcase/avatar-showcase.component';
import { ButtonShowcaseComponent } from './button-showcase/button-showcase.component';
import { CardShowcaseComponent } from './card-showcase/card-showcase.component';
import { GridShowcaseComponent } from './grid-showcase/grid-showcase.component';
import { ListShowcaseComponent } from './list-showcase/list-showcase.component';
import { ShowcaseComponent } from './showcase.component';
import { ChartShowcaseComponent } from './chart-showcase/chart-showcase.component';

export const routes: Routes = [
    {
        path: '',
        component: ShowcaseComponent,
        children: [
            {
                path: '',
                redirectTo: 'buttons',
                pathMatch: 'full',
            },
            {
                path: 'buttons',
                component: ButtonShowcaseComponent
            },
            {
                path: 'avatar',
                component: AvatarShowcaseComponent
            },
            {
                path: 'cards',
                component: CardShowcaseComponent
            },
            {
                path: 'list',
                component: ListShowcaseComponent
            },
            {
<<<<<<< HEAD
                path: 'chart',
                component: ChartShowcaseComponent
=======
                path: 'grid',
                component: GridShowcaseComponent
>>>>>>> 9d164bf4
            }
        ]
    },
];<|MERGE_RESOLUTION|>--- conflicted
+++ resolved
@@ -34,13 +34,12 @@
                 component: ListShowcaseComponent
             },
             {
-<<<<<<< HEAD
+                path: 'grid',
+                component: GridShowcaseComponent
+            },
+            {
                 path: 'chart',
                 component: ChartShowcaseComponent
-=======
-                path: 'grid',
-                component: GridShowcaseComponent
->>>>>>> 9d164bf4
             }
         ]
     },
