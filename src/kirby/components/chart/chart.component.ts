--- conflicted
+++ resolved
@@ -1,12 +1,8 @@
 import { Component, OnInit, Input, OnChanges, ElementRef, ViewChild, Inject } from '@angular/core';
 import { Options } from 'highcharts';
 import { ChartHelper } from './chart-helper';
-<<<<<<< HEAD
-import { DonutOptions } from './options/donut';
-import { AreaSplineOptions } from './options/areaspline';
-=======
 import { DonutOptions, DONUT_OPTIONS } from './options/donut';
->>>>>>> 4f04f2ac
+import { AreaSplineOptions, AREASPLINE_OPTIONS } from './options/areaspline';
 import { ChartType } from './chart-type';
 
 @Component({
@@ -15,7 +11,8 @@
   styleUrls: ['./chart.component.scss'],
   providers: [
     ChartHelper,
-    { provide: DONUT_OPTIONS, useValue: DonutOptions }
+    { provide: DONUT_OPTIONS, useValue: DonutOptions },
+    { provide: AREASPLINE_OPTIONS, useValue: AreaSplineOptions }
   ]
 })
 export class ChartComponent implements OnInit, OnChanges {
@@ -28,7 +25,10 @@
 
   options: Options = {};
 
-  constructor(private chartHelper: ChartHelper, @Inject(DONUT_OPTIONS) public donutOptions: Options) {
+  constructor(
+    private chartHelper: ChartHelper,
+    @Inject(DONUT_OPTIONS) public donutOptions: Options,
+    @Inject(AREASPLINE_OPTIONS) public areasplineOptions: Options) {
   }
 
   ngOnInit() {
@@ -48,22 +48,16 @@
       this.type = ChartType.PIE;
       pieInnerCircleSize = '50%';
     }
-<<<<<<< HEAD
     switch (this.type) {
       case ChartType.PIE: {
-        this.options = new DonutOptions().options;
+        this.options = this.donutOptions;
         this.options.plotOptions.pie.innerSize = pieInnerCircleSize;
         break;
       }
       case ChartType.AREASPLINE: {
-        this.options = new AreaSplineOptions().options;
+        this.options = this.areasplineOptions;
         break;
       }
-=======
-    if (this.type === ChartType.PIE) {
-      this.options = this.donutOptions;
-      this.options.plotOptions.pie.innerSize = pieInnerCircleSize;
->>>>>>> 4f04f2ac
     }
     this.options.chart.type = this.type;
   }
