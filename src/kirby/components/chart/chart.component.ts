--- conflicted
+++ resolved
@@ -2,12 +2,8 @@
 import { Options } from 'highcharts';
 import { ChartHelper } from './chart-helper';
 import { DonutOptions } from './options/donut';
-<<<<<<< HEAD
 import { AreaSplineOptions } from './options/areaspline';
-import { ChartTypes } from './chart-types';
-=======
 import { ChartType } from './chart-type';
->>>>>>> 25a94bdd
 
 @Component({
   selector: 'kirby-chart',
@@ -48,42 +44,28 @@
       this.type = ChartType.PIE;
       pieInnerCircleSize = '50%';
     }
-<<<<<<< HEAD
     switch (this.type) {
-      case ChartTypes.PIE: {
+      case ChartType.PIE: {
         this.options = new DonutOptions().options;
         this.options.plotOptions.pie.innerSize = pieInnerCircleSize;
         break;
       }
-      case ChartTypes.AREASPLINE: {
+      case ChartType.AREASPLINE: {
         this.options = new AreaSplineOptions().options;
         break;
       }
-=======
-    if (this.type === ChartType.PIE) {
-      this.options = new DonutOptions().options;
-      this.options.plotOptions.pie.innerSize = pieInnerCircleSize;
->>>>>>> 25a94bdd
     }
     this.options.chart.type = this.type;
   }
 
   updateProperties() {
-<<<<<<< HEAD
     if (this.options.chart) {
       this.options.chart.height = this.height;
       this.options.series[0].data = this.data;
       this.options.chart.description = this.description;
-      if (this.options.chart.type === ChartTypes.PIE) {
-        this.options.plotOptions.pie.dataLabels.enabled = this.dataLabelsEnabled;
+      if (this.options.chart.type === ChartType.PIE) {
+        this.options.plotOptions.pie.dataLabels.enabled = this.showDataLabels;
       }
-=======
-    if (this.options.chart && this.options.chart.type === ChartType.PIE) {
-      this.options.chart.height = this.height;
-      this.options.series[0].data = this.data;
-      this.options.chart.description = this.description;
-      this.options.plotOptions.pie.dataLabels.enabled = this.showDataLabels;
->>>>>>> 25a94bdd
     }
 
   }
