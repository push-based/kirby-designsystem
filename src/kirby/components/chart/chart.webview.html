--- conflicted
+++ resolved
@@ -8,72 +8,45 @@
 </head>
 
 <body style="margin: 0; padding: 0;">
-<<<<<<< HEAD
     <div id="chart"></div>
     <script src="nativescript-webview-interface.js"></script>
     <script src="highcharts.js"></script>
     <link rel="stylesheet" type="text/css" href="styles.css">
     <script>
-        (function () {
-            var oWebViewInterface = window.nsWebViewInterface;
-
-            function addNativeMsgListener() {
-                oWebViewInterface.on('updateChart', function (chartData) {
-                    configureChartOptions(chartData);
-                    var chart = Highcharts.chart('chart', chartData.options);
-                });
-            }
-
-            function configureChartOptions(chartData) {
-                chartData.options.chart.height = chartData.height;
-                switch (chartData.options.chart.type) {
-                    case 'pie': {
-                        chartData.options.plotOptions.pie.point.events.legendItemClick = function (e) {
-                            return e.preventDefault();
-                        };
-                        break;
+            (function () {
+                var oWebViewInterface = window.nsWebViewInterface;
+                function addNativeMsgListener() {
+                    oWebViewInterface.on('updateChart', function (options) {
+                        configureChartOptions(options);
+                        Highcharts.chart('chart', options);
+                    });
+                }
+                function configureChartOptions(options) {
+                    // these functions need to be here AND in the options objects to work
+                    switch (options.chart.type) {
+                        case 'pie': {
+                            options.plotOptions.pie.point.events.legendItemClick = function (e) {
+                                return e.preventDefault();
+                            };
+                            break;
+                        }
+                        case 'areaspline': {
+                            options.tooltip.formatter = function () {
+                                return this.y;
+                            };
+                            options.tooltip.positioner = function () {
+                                return { x: (this.chart.plotSizeX / 2) - (this.label.width / 2), y: 0 };
+                            };
+                            break;
+                        }
                     }
-                    case 'areaspline': {
-                        chartData.options.tooltip.formatter = function () {
-                            return this.y;
-                        };
-                        chartData.options.tooltip.positioner = function () {
-                            return { x: (this.chart.plotSizeX / 2) - (this.label.width / 2), y: 0 };
-                        };
-                        break;
-                    }
-=======
-  <div id="chart"></div>
-  <script src="nativescript-webview-interface.js"></script>
-  <script src="highcharts.js"></script>
-  <link rel="stylesheet" type="text/css" href="styles.css">
-  <script>
-    (function () {
-        var oWebViewInterface = window.nsWebViewInterface;
-
-        function addNativeMsgListener() {
-            oWebViewInterface.on('updateChart', function (options) {
-                configureChartOptions(options);
-                var chart = Highcharts.chart('chart', options);
-            });
-        }
-
-        function configureChartOptions(options) {
-            if (options.chart.type === 'pie') {
-                // events need to be here AND in the options object to work
-                options.plotOptions.pie.point.events.legendItemClick = function(e) {
-                    return e.preventDefault();
->>>>>>> 587c600f
                 }
-            }
-
-            function init() {
-                addNativeMsgListener();
-            }
-
-            init();
-        })();
-    </script>
+                function init() {
+                    addNativeMsgListener();
+                }
+                init();
+            })();
+        </script>
 </body>
 
 </html>