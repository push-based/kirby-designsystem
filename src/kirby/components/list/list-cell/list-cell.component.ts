import { Component, OnInit, Input, HostBinding } from '@angular/core';

enum verticalAlignmentEnum {
  top = 'flex-start',
  center = 'center',
  bottom = 'flex-end',
  stretch = 'stretch',
  baseline = 'baseline',
}
enum horisontalAlignmentEnum {
  left = 'flex-start',
  center = 'center',
  right = 'flex-end',
}
<<<<<<< HEAD

const defaultHorisontalAlignment: horisontalAlignment = 'left';
const defaultVerticalAlignment: verticalAlignment = 'center';
const defaultWidth = 1;

export type horisontalAlignment = 'left' | 'center' | 'right';
export type verticalAlignment = 'top' | 'center' | 'bottom';
=======
type horisontalAlignment = 'left' | 'center' | 'right' | 'space-between' | 'space-around';
type verticalAlignment = 'top' | 'center' | 'bottom' | 'stretch' | 'baseline';
>>>>>>> b53554b6

@Component({
  selector: 'kirby-list-cell',
  templateUrl: './list-cell.component.html',
  styleUrls: ['./list-cell.component.scss'],
})
export class ListCellComponent implements OnInit {
  @Input() horisontalAlignment: horisontalAlignment = defaultHorisontalAlignment;
  @Input() verticalAlignment: verticalAlignment = defaultVerticalAlignment;
  @Input() width = defaultWidth;

  @HostBinding('style.flex-basis')
  private _flexBasisHost: string;
  @HostBinding('style.align-items')
  private _flexAlignHost: string;
  @HostBinding('style.justify-content')
  private _flexJustifyHost: string;

  constructor() {}

  ngOnInit() {
    this.setStyle();
  }

  getWidth(): string {
    if (this.width && this.width > 0) {
      return `${this.width * 100}%`;
    }
    console.warn(
      `Invalid value ${
        this.width
      } for width. Valid values numbers > 0. Defaulting to ${defaultWidth}`
    );
    return `${defaultWidth * 100}%`;
  }

  getHorisontalAlignment(): string {
<<<<<<< HEAD
    if (this.horisontalAlignment && horisontalAlignmentEnum[this.horisontalAlignment]) {
      return horisontalAlignmentEnum[this.horisontalAlignment];
=======
    if (this.horisontalAlignment) {
      if (horisontalAlignmentEnum[this.horisontalAlignment]) {
        return horisontalAlignmentEnum[this.horisontalAlignment];
      } else if (
        // '-' not supported in enum
        this.horisontalAlignment === 'space-between' ||
        this.horisontalAlignment === 'space-around'
      ) {
        return this.horisontalAlignment;
      }
>>>>>>> b53554b6
    }
    console.warn(
      `Invalid value ${
        this.horisontalAlignment
<<<<<<< HEAD
      } for horisontalAlignment. Valid values are 'left', 'center', 'right'. Defaulting to '${defaultHorisontalAlignment}'`
=======
      } for horisontalAlignment. Valid values are 'left', 'center', 'right', 'space-between', 'space-around'. Defaulting to '${
        this.defaultHorisontalAlignment
      }'`
>>>>>>> b53554b6
    );
    return horisontalAlignmentEnum[defaultHorisontalAlignment];
  }

  getVerticalAlignment(): string {
    if (this.verticalAlignment && verticalAlignmentEnum[this.verticalAlignment]) {
      return verticalAlignmentEnum[this.verticalAlignment];
    }
    console.warn(
      `Invalid value ${
        this.verticalAlignment
<<<<<<< HEAD
      } for verticalAlignment. Valid values are 'top', 'center', 'bottom'. Defaulting to '${defaultVerticalAlignment}'`
=======
      } for verticalAlignment. Valid values are 'top', 'center', 'bottom', 'stretch', 'baseline'. Defaulting to '${
        this.defaultVerticalAlignment
      }'`
>>>>>>> b53554b6
    );
    return verticalAlignmentEnum[defaultVerticalAlignment];
  }

  private setStyle() {
    this._flexBasisHost = this.getWidth();
    this._flexAlignHost = this.getHorisontalAlignment();
    this._flexJustifyHost = this.getVerticalAlignment();
  }
}<|MERGE_RESOLUTION|>--- conflicted
+++ resolved
@@ -12,18 +12,12 @@
   center = 'center',
   right = 'flex-end',
 }
-<<<<<<< HEAD
+type horisontalAlignment = 'left' | 'center' | 'right' | 'space-between' | 'space-around';
+type verticalAlignment = 'top' | 'center' | 'bottom' | 'stretch' | 'baseline';
 
 const defaultHorisontalAlignment: horisontalAlignment = 'left';
 const defaultVerticalAlignment: verticalAlignment = 'center';
 const defaultWidth = 1;
-
-export type horisontalAlignment = 'left' | 'center' | 'right';
-export type verticalAlignment = 'top' | 'center' | 'bottom';
-=======
-type horisontalAlignment = 'left' | 'center' | 'right' | 'space-between' | 'space-around';
-type verticalAlignment = 'top' | 'center' | 'bottom' | 'stretch' | 'baseline';
->>>>>>> b53554b6
 
 @Component({
   selector: 'kirby-list-cell',
@@ -61,10 +55,6 @@
   }
 
   getHorisontalAlignment(): string {
-<<<<<<< HEAD
-    if (this.horisontalAlignment && horisontalAlignmentEnum[this.horisontalAlignment]) {
-      return horisontalAlignmentEnum[this.horisontalAlignment];
-=======
     if (this.horisontalAlignment) {
       if (horisontalAlignmentEnum[this.horisontalAlignment]) {
         return horisontalAlignmentEnum[this.horisontalAlignment];
@@ -75,18 +65,11 @@
       ) {
         return this.horisontalAlignment;
       }
->>>>>>> b53554b6
     }
     console.warn(
       `Invalid value ${
         this.horisontalAlignment
-<<<<<<< HEAD
-      } for horisontalAlignment. Valid values are 'left', 'center', 'right'. Defaulting to '${defaultHorisontalAlignment}'`
-=======
-      } for horisontalAlignment. Valid values are 'left', 'center', 'right', 'space-between', 'space-around'. Defaulting to '${
-        this.defaultHorisontalAlignment
-      }'`
->>>>>>> b53554b6
+      } for horisontalAlignment. Valid values are 'left', 'center', 'right', 'space-between', 'space-around'. Defaulting to '${defaultHorisontalAlignment}'`
     );
     return horisontalAlignmentEnum[defaultHorisontalAlignment];
   }
@@ -98,13 +81,7 @@
     console.warn(
       `Invalid value ${
         this.verticalAlignment
-<<<<<<< HEAD
-      } for verticalAlignment. Valid values are 'top', 'center', 'bottom'. Defaulting to '${defaultVerticalAlignment}'`
-=======
-      } for verticalAlignment. Valid values are 'top', 'center', 'bottom', 'stretch', 'baseline'. Defaulting to '${
-        this.defaultVerticalAlignment
-      }'`
->>>>>>> b53554b6
+      } for verticalAlignment. Valid values are 'top', 'center', 'bottom', 'stretch', 'baseline'. Defaulting to '${defaultVerticalAlignment}'`
     );
     return verticalAlignmentEnum[defaultVerticalAlignment];
   }
