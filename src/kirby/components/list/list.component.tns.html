<GridLayout [rows]="rowDefinition(headerTemplate)">
  <ng-container *ngIf="headerTemplate">
    <FlexboxLayout alignItems="center" class="list-header-container" row="0">
      <ng-container
        *ngTemplateOutlet="headerTemplate; context: { $implicit: columns }"
      ></ng-container>
    </FlexboxLayout>
  </ng-container>
  <RadListView
    [groupingFunction]="getSectionName"
    [items]="items"
    row="{{ rowNumberForListView(headerTemplate) }}"
  >
    <ng-template tkListItemTemplate let-item="item">
      <FlexboxLayout class="row" (tap)="onItemTap(item)">
        <ng-container
          *ngTemplateOutlet="listItemTemplate; context: { $implicit: item }"
        >
        </ng-container>
        <ng-container *ngFor="let template of listCellTemplates">
          <ng-container
            *ngTemplateOutlet="template; context: { $implicit: item }"
          >
          </ng-container>
        </ng-container>
      </FlexboxLayout>
    </ng-template>
<<<<<<< HEAD
    <ng-template let-section="category" tkGroupTemplate>
      <FlexboxLayout alignItems="center" ios:height="50">
=======
    <ng-template let-section="category" tkGroupTemplate *ngIf="isSectionsEnabled">
      <FlexboxLayout
        alignItems="center"
        class="list-section-header-container"
        ios:height="50"
      >
>>>>>>> a1050d49
        <ng-container
          *ngTemplateOutlet="
            sectionHeaderTemplate;
            context: { $implicit: section }
          "
        ></ng-container>
      </FlexboxLayout>
    </ng-template>
  </RadListView>
</GridLayout><|MERGE_RESOLUTION|>--- conflicted
+++ resolved
@@ -25,17 +25,8 @@
         </ng-container>
       </FlexboxLayout>
     </ng-template>
-<<<<<<< HEAD
-    <ng-template let-section="category" tkGroupTemplate>
+    <ng-template let-section="category" tkGroupTemplate *ngIf="isSectionsEnabled">
       <FlexboxLayout alignItems="center" ios:height="50">
-=======
-    <ng-template let-section="category" tkGroupTemplate *ngIf="isSectionsEnabled">
-      <FlexboxLayout
-        alignItems="center"
-        class="list-section-header-container"
-        ios:height="50"
-      >
->>>>>>> a1050d49
         <ng-container
           *ngTemplateOutlet="
             sectionHeaderTemplate;
