<GridLayout [rows]="rowDefinition(headerTemplate)">
  <ng-container *ngIf="headerTemplate">
    <FlexboxLayout alignItems="center" class="list-header-container" row="0">
      <ng-container
        *ngTemplateOutlet="headerTemplate; context: { $implicit: columns }"
      ></ng-container>
    </FlexboxLayout>
  </ng-container>
  <RadListView
    [groupingFunction]="getSectionName"
    [items]="items"
    row="{{ rowNumberForListView(headerTemplate) }}"
  >
    <ng-template tkListItemTemplate let-item="item">
      <FlexboxLayout class="row" (tap)="onItemTap(item)">
        <ng-container
          *ngTemplateOutlet="listItemTemplate; context: { $implicit: item }"
        >
        </ng-container>
        <ng-container *ngFor="let template of listCellTemplates">
          <ng-container
            *ngTemplateOutlet="template; context: { $implicit: item }"
          >
          </ng-container>
        </ng-container>
      </FlexboxLayout>
    </ng-template>
<<<<<<< HEAD
    <ng-template let-section="category" tkGroupTemplate *ngIf="isSectionsEnabled">
      <FlexboxLayout alignItems="center" class="list-section-header-container" ios:height="50">
        <ng-container *ngTemplateOutlet="sectionHeaderTemplate; context: {$implicit: section}"></ng-container>
=======
    <ng-template let-section="category" tkGroupTemplate>
      <FlexboxLayout
        alignItems="center"
        class="list-section-header-container"
        ios:height="50"
      >
        <ng-container
          *ngTemplateOutlet="
            sectionHeaderTemplate;
            context: { $implicit: section }
          "
        ></ng-container>
>>>>>>> 6f16e77a
      </FlexboxLayout>
    </ng-template>
  </RadListView>
</GridLayout><|MERGE_RESOLUTION|>--- conflicted
+++ resolved
@@ -25,12 +25,7 @@
         </ng-container>
       </FlexboxLayout>
     </ng-template>
-<<<<<<< HEAD
     <ng-template let-section="category" tkGroupTemplate *ngIf="isSectionsEnabled">
-      <FlexboxLayout alignItems="center" class="list-section-header-container" ios:height="50">
-        <ng-container *ngTemplateOutlet="sectionHeaderTemplate; context: {$implicit: section}"></ng-container>
-=======
-    <ng-template let-section="category" tkGroupTemplate>
       <FlexboxLayout
         alignItems="center"
         class="list-section-header-container"
@@ -42,7 +37,6 @@
             context: { $implicit: section }
           "
         ></ng-container>
->>>>>>> 6f16e77a
       </FlexboxLayout>
     </ng-template>
   </RadListView>
