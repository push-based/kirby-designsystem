--- conflicted
+++ resolved
@@ -1,21 +1,3 @@
-<<<<<<< HEAD
-<GridLayout rows="*">
-    <RadListView [items]="items" row="0">
-        <ng-template let-item="item">
-            <FlexboxLayout class="row" (tap)="onItemTap(item)">
-                <ng-container *ngFor="let template of listCellTemplates">
-                    <ng-container *ngTemplateOutlet="template; context: {$implicit: item}">
-                    </ng-container>
-                </ng-container>
-            </FlexboxLayout>
-        </ng-template>
-        <!-- <ng-template tkListViewHeader>
-            <FlexboxLayout alignItems="center" class="list-header-container">
-                <ng-container *ngTemplateOutlet="headerTemplate; context: {$implicit: columns}"></ng-container>
-            </FlexboxLayout>
-        </ng-template> -->
-    </RadListView>
-=======
 <GridLayout [rows]="rowDefinition(headerTemplate)">
   <ng-container *ngIf="headerTemplate">
     <FlexboxLayout alignItems="center" class="list-header-container" row="0">
@@ -23,17 +5,18 @@
     </FlexboxLayout>
   </ng-container>
   <RadListView [groupingFunction]="getSectionName" [items]="items" row="{{ rowNumberForListView(headerTemplate) }}">
-    <ng-template let-item="item" tkListItemTemplate>
-      <FlexboxLayout (tap)="onItemTap(item)" alignItems="center" class="list-item-container" ios:height="50">
-        <ng-container *ngTemplateOutlet="listItemTemplate; context: {$implicit: item}">
-        </ng-container>
-      </FlexboxLayout>
-    </ng-template>
+      <ng-template let-item="item">
+          <FlexboxLayout class="row" (tap)="onItemTap(item)" ios:height="50">
+              <ng-container *ngFor="let template of listCellTemplates">
+                  <ng-container *ngTemplateOutlet="template; context: {$implicit: item}">
+                  </ng-container>
+              </ng-container>
+          </FlexboxLayout>
+      </ng-template>
     <ng-template let-section="category" tkGroupTemplate>
       <FlexboxLayout alignItems="center" class="list-section-header-container" ios:height="50">
         <ng-container *ngTemplateOutlet="sectionHeaderTemplate; context: {$implicit: section}"></ng-container>
       </FlexboxLayout>
     </ng-template>
   </RadListView>
->>>>>>> a4e4598c
 </GridLayout>