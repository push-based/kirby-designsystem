<<<<<<< HEAD
<GridLayout rows="*">
    <RadListView [items]="items" row="0">
        <ng-template tkListItemTemplate let-item="item">
=======
<GridLayout rows="auto, *">
    <FlexboxLayout row="0" alignItems="center" class="list-header-container">
        <ng-container *ngTemplateOutlet="headerTemplate; context: {$implicit: columns}"></ng-container>
    </FlexboxLayout>
    <ListView [items]="items"
              (itemTap)="onItemTap($event)"
              row="1">
        <ng-template let-item="item">
>>>>>>> adfeea78
            <FlexboxLayout alignItems="center" class="list-item-container">
                    <ng-container *ngTemplateOutlet="listItemTemplate; context: {$implicit: item}">
                    </ng-container>
            </FlexboxLayout>
        </ng-template>
        <ng-template tkListViewHeader>
            <FlexboxLayout alignItems="center" class="list-header-container">
                <ng-container *ngTemplateOutlet="headerTemplate; context: {$implicit: columns}"></ng-container>
            </FlexboxLayout>
        </ng-template>
    </RadListView>
</GridLayout><|MERGE_RESOLUTION|>--- conflicted
+++ resolved
@@ -1,17 +1,14 @@
-<<<<<<< HEAD
-<GridLayout rows="*">
+<!-- <GridLayout rows="*">
     <RadListView [items]="items" row="0">
-        <ng-template tkListItemTemplate let-item="item">
-=======
+        <ng-template tkListItemTemplate let-item="item"> -->
 <GridLayout rows="auto, *">
     <FlexboxLayout row="0" alignItems="center" class="list-header-container">
         <ng-container *ngTemplateOutlet="headerTemplate; context: {$implicit: columns}"></ng-container>
     </FlexboxLayout>
-    <ListView [items]="items"
+    <RadListView [items]="items"
               (itemTap)="onItemTap($event)"
               row="1">
         <ng-template let-item="item">
->>>>>>> adfeea78
             <FlexboxLayout alignItems="center" class="list-item-container">
                     <ng-container *ngTemplateOutlet="listItemTemplate; context: {$implicit: item}">
                     </ng-container>
