import {
  Component,
  ContentChild,
  ContentChildren,
  Directive,
  EventEmitter,
  Input,
  OnInit,
  Output,
  QueryList,
  TemplateRef,
} from '@angular/core';

@Directive({
  selector: '[kirbyListItem]',
})
export class ListItemDirective {}

@Directive({
<<<<<<< HEAD
  selector: '[kirbyListCell]'
})
export class ListCellDirective {}

@Directive({
  selector: '[kirbyListHeader]'
})
export class ListHeaderDirective {}
=======
  selector: '[kirbyListHeader]',
})
export class ListHeaderDirective {}

@Directive({
  selector: '[kirbyListCell]',
})
export class ListCellDirective {}
>>>>>>> ea15e19b

@Directive({
  selector: '[kirbyListSectionHeader]',
})
export class ListSectionHeaderDirective {}

@Component({
  selector: 'kirby-list',
  templateUrl: './list.component.html',
  styleUrls: ['./list.component.scss'],
})
export class ListComponent implements OnInit {
  @Input() items: any[];
  @Input() getSectionName?: (item: any) => string;
  @Output() itemSelect = new EventEmitter<any>();

  // The first element that matches ListItemDirective. As a structural directive it unfolds into a template. This is a reference to that.
  @ContentChild(ListItemDirective, { read: TemplateRef }) listItemTemplate;
<<<<<<< HEAD
  @ContentChild(ListSectionHeaderDirective, { read: TemplateRef })
  sectionHeaderTemplate;
  @ContentChildren(ListCellDirective, { read: TemplateRef })
  listCellTemplates: QueryList<any>;
  @ContentChildren(ListHeaderDirective, { read: TemplateRef })
  listHeaderTemplates: QueryList<any>;
=======
  @ContentChild(ListHeaderDirective, { read: TemplateRef }) headerTemplate;
  @ContentChild(ListSectionHeaderDirective, { read: TemplateRef }) sectionHeaderTemplate;
  @ContentChildren(ListCellDirective, { read: TemplateRef }) listCellTemplates: QueryList<any>;
>>>>>>> ea15e19b

  isSectionsEnabled: boolean;
  isSelectable: boolean;

  constructor() {}

  ngOnInit() {
    if (this.getSectionName) {
      this.isSectionsEnabled = true;
    }
    if (this.listItemTemplate) {
      console.warn(
        'kirbyListItem is deprecated and will be removed in future versions of Kirby'
      );
    }
    this.isSelectable = this.itemSelect.observers.length > 0;
  }

  onItemClick(row: any): void {
    this.itemSelect.emit(row);
  }

  onItemTap(selectedItem: any): void {
    this.itemSelect.emit(selectedItem);
  }

  rowDefinition(headerTemplate: any): string {
    return headerTemplate ? 'auto,*' : '*';
  }

  rowNumberForListView(headerTemplate: any): string {
    return headerTemplate ? '1' : '0';
  }
}<|MERGE_RESOLUTION|>--- conflicted
+++ resolved
@@ -17,16 +17,6 @@
 export class ListItemDirective {}
 
 @Directive({
-<<<<<<< HEAD
-  selector: '[kirbyListCell]'
-})
-export class ListCellDirective {}
-
-@Directive({
-  selector: '[kirbyListHeader]'
-})
-export class ListHeaderDirective {}
-=======
   selector: '[kirbyListHeader]',
 })
 export class ListHeaderDirective {}
@@ -35,7 +25,6 @@
   selector: '[kirbyListCell]',
 })
 export class ListCellDirective {}
->>>>>>> ea15e19b
 
 @Directive({
   selector: '[kirbyListSectionHeader]',
@@ -54,18 +43,9 @@
 
   // The first element that matches ListItemDirective. As a structural directive it unfolds into a template. This is a reference to that.
   @ContentChild(ListItemDirective, { read: TemplateRef }) listItemTemplate;
-<<<<<<< HEAD
-  @ContentChild(ListSectionHeaderDirective, { read: TemplateRef })
-  sectionHeaderTemplate;
-  @ContentChildren(ListCellDirective, { read: TemplateRef })
-  listCellTemplates: QueryList<any>;
-  @ContentChildren(ListHeaderDirective, { read: TemplateRef })
-  listHeaderTemplates: QueryList<any>;
-=======
-  @ContentChild(ListHeaderDirective, { read: TemplateRef }) headerTemplate;
+  @ContentChildren(ListHeaderDirective, { read: TemplateRef }) listHeaderTemplates: QueryList<any>;
   @ContentChild(ListSectionHeaderDirective, { read: TemplateRef }) sectionHeaderTemplate;
   @ContentChildren(ListCellDirective, { read: TemplateRef }) listCellTemplates: QueryList<any>;
->>>>>>> ea15e19b
 
   isSectionsEnabled: boolean;
   isSelectable: boolean;
