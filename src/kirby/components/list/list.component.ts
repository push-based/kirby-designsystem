import {
  Component,
  OnInit,
  Input,
  Directive,
  TemplateRef,
  ContentChild,
  EventEmitter,
  Output
} from '@angular/core';
import { ItemEventData } from 'tns-core-modules/ui/list-view';

@Directive({
  selector: '[kirbyListItem]'
})
export class ListItemDirective {}

@Directive({
  selector: '[kirbyListHeader]'
})
export class ListHeaderDirective {}

@Directive({
  selector: '[kirbyListSectionHeader]'
})
export class ListSectionHeaderDirective {}

@Component({
  selector: 'kirby-list',
  templateUrl: './list.component.html',
  styleUrls: ['./list.component.scss']
})
export class ListComponent implements OnInit {

  @Input() items: any[];
<<<<<<< HEAD
  @Input() getSection?: (item: any) => any;
  // The first element that matches ListItemDirective. As a structural directive it unfolds into a template. This is a reference to that.
  @ContentChild(ListItemDirective, {read: TemplateRef}) listItemTemplate;
  @ContentChild(ListHeaderDirective, {read: TemplateRef}) headerTemplate;
  @ContentChild(ListSectionHeaderDirective, {read: TemplateRef}) sectionHeaderTemplate;
  @Output() rowClick = new EventEmitter<any>();

  isSectionsEnabled: boolean;

  constructor() { }

  ngOnInit() {
    if (this.getSection) {
      this.isSectionsEnabled = true;
    }
  }
=======
  @Output() itemSelect = new EventEmitter<any>();
  // The first element that matches ListItemDirective. As a structural directive it unfolds into a template. This is a reference to that.
  @ContentChild(ListItemDirective, {read: TemplateRef}) listItemTemplate: any;
  @ContentChild(ListHeaderDirective, {read: TemplateRef}) headerTemplate: any;

  constructor() {}

  ngOnInit() {}
>>>>>>> adfeea78

  onItemClick(row: any): void {
    this.itemSelect.emit(row);
  }

  onItemTap(args: ItemEventData) {
    const selectedItem = this.items[args.index];
    this.itemSelect.emit(selectedItem);
  }
}<|MERGE_RESOLUTION|>--- conflicted
+++ resolved
@@ -33,13 +33,13 @@
 export class ListComponent implements OnInit {
 
   @Input() items: any[];
-<<<<<<< HEAD
   @Input() getSection?: (item: any) => any;
+  @Output() itemSelect = new EventEmitter<any>();
+
   // The first element that matches ListItemDirective. As a structural directive it unfolds into a template. This is a reference to that.
   @ContentChild(ListItemDirective, {read: TemplateRef}) listItemTemplate;
   @ContentChild(ListHeaderDirective, {read: TemplateRef}) headerTemplate;
   @ContentChild(ListSectionHeaderDirective, {read: TemplateRef}) sectionHeaderTemplate;
-  @Output() rowClick = new EventEmitter<any>();
 
   isSectionsEnabled: boolean;
 
@@ -50,16 +50,6 @@
       this.isSectionsEnabled = true;
     }
   }
-=======
-  @Output() itemSelect = new EventEmitter<any>();
-  // The first element that matches ListItemDirective. As a structural directive it unfolds into a template. This is a reference to that.
-  @ContentChild(ListItemDirective, {read: TemplateRef}) listItemTemplate: any;
-  @ContentChild(ListHeaderDirective, {read: TemplateRef}) headerTemplate: any;
-
-  constructor() {}
-
-  ngOnInit() {}
->>>>>>> adfeea78
 
   onItemClick(row: any): void {
     this.itemSelect.emit(row);
