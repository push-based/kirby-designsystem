/* You can add global styles to this file, and also import other style files */

// Import common styles
@import 'app-common';
<<<<<<< HEAD
 
@font-face {
  font-family: "Effra";
  font-style: normal;
  font-weight: 400;
  font-display: swap;
  src:
    url("/assets/fonts/effraregular-webfont.woff2") format("woff2"),
    url("/assets/fonts/effraregular-webfont.woff") format("woff");
}

@font-face {
  font-family: "Effra";
  font-style: normal;
  font-weight: 200;
  font-display: swap;
  src:
    url("/assets/fonts/effralight-webfont.woff2") format("woff2"),
    url("/assets/fonts/effralight-webfont.woff") format("woff");
}
=======
@import "~prismjs/plugins/toolbar/prism-toolbar.css";
@import "~prismjs/themes/prism-okaidia";
>>>>>>> c30f2157

@font-face {
  font-family: "Effra";
  font-style: normal;
  font-weight: 700;
  font-display: swap;
  src:
    url("/assets/fonts/effrabold-webfont.woff2") format("woff2"),
    url("/assets/fonts/effrabold-webfont.woff") format("woff");
}
<<<<<<< HEAD

:root{
  --ion-font-family:"Effra";
  font-family: var(--ion-font-family);
}

body, html {
  margin: 0;
  padding: 0;
  background-color: #F2F2F2;
  box-sizing: border-box;
}

*, 
*:before, 
*:after {
  box-sizing: inherit;
=======
  
:root{
  --ion-font-family:"Effra";
  font-family: var(--ion-font-family);
>>>>>>> c30f2157
}<|MERGE_RESOLUTION|>--- conflicted
+++ resolved
@@ -2,8 +2,9 @@
 
 // Import common styles
 @import 'app-common';
-<<<<<<< HEAD
- 
+@import "~prismjs/plugins/toolbar/prism-toolbar.css";
+@import "~prismjs/themes/prism-okaidia";
+
 @font-face {
   font-family: "Effra";
   font-style: normal;
@@ -23,10 +24,6 @@
     url("/assets/fonts/effralight-webfont.woff2") format("woff2"),
     url("/assets/fonts/effralight-webfont.woff") format("woff");
 }
-=======
-@import "~prismjs/plugins/toolbar/prism-toolbar.css";
-@import "~prismjs/themes/prism-okaidia";
->>>>>>> c30f2157
 
 @font-face {
   font-family: "Effra";
@@ -37,7 +34,6 @@
     url("/assets/fonts/effrabold-webfont.woff2") format("woff2"),
     url("/assets/fonts/effrabold-webfont.woff") format("woff");
 }
-<<<<<<< HEAD
 
 :root{
   --ion-font-family:"Effra";
@@ -54,11 +50,5 @@
 *, 
 *:before, 
 *:after {
-  box-sizing: inherit;
-=======
-  
-:root{
-  --ion-font-family:"Effra";
-  font-family: var(--ion-font-family);
->>>>>>> c30f2157
+  box-sizing: inherit; 
 }