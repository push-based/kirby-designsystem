const { join, relative, resolve, sep } = require("path");

const webpack = require("webpack");
const nsWebpack = require("nativescript-dev-webpack");
const nativescriptTarget = require("nativescript-dev-webpack/nativescript-target");
const { nsReplaceBootstrap } = require("nativescript-dev-webpack/transformers/ns-replace-bootstrap");
const CleanWebpackPlugin = require("clean-webpack-plugin");
const CopyWebpackPlugin = require("copy-webpack-plugin");
const { BundleAnalyzerPlugin } = require("webpack-bundle-analyzer");
const { NativeScriptWorkerPlugin } = require("nativescript-worker-loader/NativeScriptWorkerPlugin");
const UglifyJsPlugin = require("uglifyjs-webpack-plugin");
const { AngularCompilerPlugin } = require("@ngtools/webpack");

module.exports = env => {
    // Add your custom Activities, Services and other Android app components here.
    const appComponents = [
        "tns-core-modules/ui/frame",
        "tns-core-modules/ui/frame/activity",
    ];

    const platform = env && (env.android && "android" || env.ios && "ios");
    if (!platform) {
        throw new Error("You need to provide a target platform!");
    }

    const projectRoot = __dirname;

    // Default destination inside platforms/<platform>/...
    const dist = resolve(projectRoot, nsWebpack.getAppPath(platform, projectRoot));
    const appResourcesPlatformDir = platform === "android" ? "Android" : "iOS";

    const {
        // The 'appPath' and 'appResourcesPath' values are fetched from
        // the nsconfig.json configuration file
        // when bundling with `tns run android|ios --bundle`.
        appPath = "app",
        appResourcesPath = "app/App_Resources",

        // You can provide the following flags when running 'tns run android|ios'
        aot, // --env.aot
        snapshot, // --env.snapshot
        uglify, // --env.uglify
        report, // --env.report
        sourceMap, // --env.sourceMap
        hmr, // --env.hmr,
    } = env;
    const externals = (env.externals || []).map((e) => { // --env.externals
        return new RegExp(e + ".*");
    });

    const appFullPath = resolve(projectRoot, appPath);
    const appResourcesFullPath = resolve(projectRoot, appResourcesPath);

    const entryModule = `${nsWebpack.getEntryModule(appFullPath)}.ts`;
    const entryPath = `.${sep}${entryModule}`;

    const ngCompilerPlugin = new AngularCompilerPlugin({
        hostReplacementPaths: nsWebpack.getResolver([platform, "tns"]),
        platformTransformers: aot ? [nsReplaceBootstrap(() => ngCompilerPlugin)] : null,
        mainPath: resolve(appPath, entryModule),
        tsConfigPath: join(__dirname, "tsconfig.tns.json"),
        skipCodeGeneration: !aot,
        sourceMap: !!sourceMap,
    });

    const config = {
        mode: uglify ? "production" : "development",
        context: appFullPath,
        externals,
        watchOptions: {
            ignored: [
                appResourcesFullPath,
                // Don't watch hidden files
                "**/.*",
            ]
        },
        target: nativescriptTarget,
        entry: {
            bundle: entryPath,
        },
        output: {
            pathinfo: false,
            path: dist,
            libraryTarget: "commonjs2",
            filename: "[name].js",
            globalObject: "global",
        },
        resolve: {
            extensions: [".ts", ".js", ".scss", ".css"],
            // Resolve {N} system modules from tns-core-modules
            modules: [
                resolve(__dirname, "node_modules/tns-core-modules"),
                resolve(__dirname, "node_modules"),
                "node_modules/tns-core-modules",
                "node_modules",
            ],
            alias: {
                '~': appFullPath
            },
            symlinks: true
        },
        resolveLoader: {
            symlinks: false
        },
        node: {
            // Disable node shims that conflict with NativeScript
            "http": false,
            "timers": false,
            "setImmediate": false,
            "fs": "empty",
            "__dirname": false,
        },
        devtool: sourceMap ? "inline-source-map" : "none",
        optimization: {
            splitChunks: {
                cacheGroups: {
                    vendor: {
                        name: "vendor",
                        chunks: "all",
                        test: (module, chunks) => {
                            const moduleName = module.nameForCondition ? module.nameForCondition() : '';
                            return /[\\/]node_modules[\\/]/.test(moduleName) ||
                                appComponents.some(comp => comp === moduleName);
                        },
                        enforce: true,
                    },
                }
            },
            minimize: !!uglify,
            minimizer: [
                new UglifyJsPlugin({
                    parallel: true,
                    cache: true,
                    uglifyOptions: {
                        output: {
                            comments: false,
                        },
                        compress: {
                            // The Android SBG has problems parsing the output
                            // when these options are enabled
                            'collapse_vars': platform !== "android",
                            sequences: platform !== "android",
                        }
                    }
                })
            ],
        },
        module: {
            rules: [
                {
                    test: new RegExp(entryPath),
                    use: [
                        // Require all Android app components
                        platform === "android" && {
                            loader: "nativescript-dev-webpack/android-app-components-loader",
                            options: { modules: appComponents }
                        },

                        {
                            loader: "nativescript-dev-webpack/bundle-config-loader",
                            options: {
                                angular: true,
                                loadCss: !snapshot, // load the application css if in debug mode
                            }
                        },
                    ].filter(loader => !!loader)
                },

                { test: /\.html$|\.xml$/, use: "raw-loader" },

                // tns-core-modules reads the app.css and its imports using css-loader
                {
                    test: /[\/|\\]app\.css$/,
                    use: {
                        loader: "css-loader",
                        options: { minimize: false, url: false },
                    }
                },
                {
                    test: /[\/|\\]app\.scss$/,
                    use: [
                        { loader: "css-loader", options: { minimize: false, url: false } },
                        "sass-loader"
                    ]
                },

                // Angular components reference css files and their imports using raw-loader
                { test: /\.css$/, exclude: /[\/|\\]app\.css$/, use: "raw-loader" },
                { test: /\.scss$/, exclude: /[\/|\\]app\.scss$/, use: ["raw-loader", "resolve-url-loader", "sass-loader"] },

                {
                    test: /(?:\.ngfactory\.js|\.ngstyle\.js|\.ts)$/,
                    use: [
                        "nativescript-dev-webpack/moduleid-compat-loader",
                        "@ngtools/webpack",
                    ]
                },

                // Mark files inside `@angular/core` as using SystemJS style dynamic imports.
                // Removing this will cause deprecation warnings to appear.
                {
                    test: /[\/\\]@angular[\/\\]core[\/\\].+\.js$/,
                    parser: { system: true },
                },
            ],
        },
        plugins: [
            // Define useful constants like TNS_WEBPACK
            new webpack.DefinePlugin({
                "global.TNS_WEBPACK": "true",
                "process": undefined,
            }),
            // Remove all files from the out dir.
            new CleanWebpackPlugin([`${dist}/**/*`]),
            // Copy native app resources to out dir.
            new CopyWebpackPlugin([
                {
                    from: `${appResourcesFullPath}/${appResourcesPlatformDir}`,
                    to: `${dist}/App_Resources/${appResourcesPlatformDir}`,
                    context: projectRoot
                },
            ]),
            // Copy assets to out dir. Add your own globs as needed.
            new CopyWebpackPlugin([
<<<<<<< HEAD
                { from: "fonts/**" },
                { from: "**/*.jpg" },
                { from: "**/*.png" },
                { from: "kirby/components/chart/chart.webview.html", to: "chart" },
                { from: "../node_modules/highcharts/highcharts.js", to: "chart" },
                { from: "../node_modules/nativescript-webview-interface/www/nativescript-webview-interface.js", to: "chart" },
=======
                { from: { glob: "fonts/**" } },
                { from: { glob: "**/*.jpg" } },
                { from: { glob: "**/*.png" } },
>>>>>>> 9d164bf4
            ], { ignore: [`${relative(appPath, appResourcesFullPath)}/**`] }),
            // Generate a bundle starter script and activate it in package.json
            new nsWebpack.GenerateBundleStarterPlugin([
                "./vendor",
                "./bundle",
            ]),
            // For instructions on how to set up workers with webpack
            // check out https://github.com/nativescript/worker-loader
            new NativeScriptWorkerPlugin(),
            ngCompilerPlugin,
            // Does IPC communication with the {N} CLI to notify events when running in watch mode.
            new nsWebpack.WatchStateLoggerPlugin(),
        ],
    };


    if (report) {
        // Generate report files for bundles content
        config.plugins.push(new BundleAnalyzerPlugin({
            analyzerMode: "static",
            openAnalyzer: false,
            generateStatsFile: true,
            reportFilename: resolve(projectRoot, "report", `report.html`),
            statsFilename: resolve(projectRoot, "report", `stats.json`),
        }));
    }

    if (snapshot) {
        config.plugins.push(new nsWebpack.NativeScriptSnapshotPlugin({
            chunk: "vendor",
            angular: true,
            requireModules: [
                "reflect-metadata",
                "@angular/platform-browser",
                "@angular/core",
                "@angular/common",
                "@angular/router",
                "nativescript-angular/platform-static",
                "nativescript-angular/router",
            ],
            projectRoot,
            webpackConfig: config,
        }));
    }

    if (hmr) {
        config.plugins.push(new webpack.HotModuleReplacementPlugin());
    }

    return config;
};<|MERGE_RESOLUTION|>--- conflicted
+++ resolved
@@ -222,18 +222,12 @@
             ]),
             // Copy assets to out dir. Add your own globs as needed.
             new CopyWebpackPlugin([
-<<<<<<< HEAD
-                { from: "fonts/**" },
-                { from: "**/*.jpg" },
-                { from: "**/*.png" },
+                { from: { glob: "fonts/**" } },
+                { from: { glob: "**/*.jpg" } },
+                { from: { glob: "**/*.png" } },
                 { from: "kirby/components/chart/chart.webview.html", to: "chart" },
                 { from: "../node_modules/highcharts/highcharts.js", to: "chart" },
                 { from: "../node_modules/nativescript-webview-interface/www/nativescript-webview-interface.js", to: "chart" },
-=======
-                { from: { glob: "fonts/**" } },
-                { from: { glob: "**/*.jpg" } },
-                { from: { glob: "**/*.png" } },
->>>>>>> 9d164bf4
             ], { ignore: [`${relative(appPath, appResourcesFullPath)}/**`] }),
             // Generate a bundle starter script and activate it in package.json
             new nsWebpack.GenerateBundleStarterPlugin([
